[package]
name = "foundry-common"

version.workspace = true
edition.workspace = true
rust-version.workspace = true
authors.workspace = true
license.workspace = true
homepage.workspace = true
repository.workspace = true

[dependencies]
foundry-block-explorers = { workspace = true, features = ["foundry-compilers"] }
foundry-compilers.workspace = true
foundry-config.workspace = true

ethers-core.workspace = true
ethers-middleware.workspace = true
ethers-providers = { workspace = true, features = ["ws", "ipc"] }

alloy-dyn-abi = { workspace = true, features = ["arbitrary", "eip712"] }
alloy-json-abi.workspace = true
alloy-primitives = { workspace = true, features = ["serde", "getrandom", "arbitrary", "rlp"] }
alloy-rpc-types.workspace = true
<<<<<<< HEAD
=======
alloy-rpc-client.workspace = true
>>>>>>> 5d1ad993
alloy-providers.workspace = true
alloy-transport.workspace = true
alloy-transport-http.workspace = true
alloy-transport-ws.workspace = true
alloy-transport-ipc.workspace = true
alloy-json-rpc.workspace = true
alloy-pubsub.workspace = true
alloy-sol-types.workspace = true
reth-rpc-types = { git = "https://github.com/paradigmxyz/reth/", branch = "main" }

tower.workspace = true

tower.workspace = true

async-trait = "0.1"
clap = { version = "4", features = ["derive", "env", "unicode", "wrap_help"] }
comfy-table = "7"
dunce = "1"
eyre.workspace = true
glob = "0.3"
globset = "0.4"
hex.workspace = true
once_cell = "1"
rand.workspace = true
regex = "1"
reqwest = { version = "0.11", default-features = false }
semver = "1"
serde_json.workspace = true
serde.workspace = true
tempfile = "3"
thiserror = "1"
tokio = "1"
tracing.workspace = true
url = "2"
walkdir = "2"
yansi = "0.5"

[dev-dependencies]
foundry-macros.workspace = true
pretty_assertions.workspace = true
tokio = { version = "1", features = ["rt-multi-thread", "macros"] }<|MERGE_RESOLUTION|>--- conflicted
+++ resolved
@@ -22,10 +22,7 @@
 alloy-json-abi.workspace = true
 alloy-primitives = { workspace = true, features = ["serde", "getrandom", "arbitrary", "rlp"] }
 alloy-rpc-types.workspace = true
-<<<<<<< HEAD
-=======
 alloy-rpc-client.workspace = true
->>>>>>> 5d1ad993
 alloy-providers.workspace = true
 alloy-transport.workspace = true
 alloy-transport-http.workspace = true
@@ -34,9 +31,6 @@
 alloy-json-rpc.workspace = true
 alloy-pubsub.workspace = true
 alloy-sol-types.workspace = true
-reth-rpc-types = { git = "https://github.com/paradigmxyz/reth/", branch = "main" }
-
-tower.workspace = true
 
 tower.workspace = true
 
