--- conflicted
+++ resolved
@@ -7,22 +7,10 @@
     utils::configure_tx_env,
 };
 use alloy_primitives::{b256, keccak256, Address, B256, U256, U64};
-<<<<<<< HEAD
-use ethers_core::{
-    types::{Block, BlockNumber, Transaction},
-    utils::GenesisAccount,
-};
-use foundry_common::{
-    is_known_system_sender,
-    types::{ToAlloy, ToEthers},
-    SYSTEM_TRANSACTION_TYPE,
-};
-=======
 use alloy_rpc_types::{Block, BlockNumberOrTag, BlockTransactions, Transaction};
 use ethers::utils::GenesisAccount;
 use foundry_common::{is_known_system_sender, SYSTEM_TRANSACTION_TYPE};
 use foundry_utils::types::ToAlloy;
->>>>>>> 2e0bc78c
 use revm::{
     db::{CacheDB, DatabaseRef},
     inspectors::NoOpInspector,
@@ -33,7 +21,13 @@
     },
     Database, DatabaseCommit, Inspector, JournaledState, EVM,
 };
-use std::collections::{HashMap, HashSet};
+use std::{
+    collections::{HashMap, HashSet},
+    sync::{
+        atomic::{AtomicBool, Ordering},
+        Arc,
+    },
+};
 
 mod diagnostic;
 pub use diagnostic::RevertDiagnostic;
@@ -48,7 +42,7 @@
 pub use in_memory_db::{EmptyDBWrapper, FoundryEvmInMemoryDB, MemDb};
 
 mod snapshot;
-pub use snapshot::{BackendSnapshot, RevertSnapshotAction, StateSnapshot};
+pub use snapshot::{BackendSnapshot, StateSnapshot};
 
 // A `revm::Database` that is used in forking mode
 type ForkDB = CacheDB<SharedBackend>;
@@ -76,8 +70,8 @@
     /// Creates a new snapshot at the current point of execution.
     ///
     /// A snapshot is associated with a new unique id that's created for the snapshot.
-    /// Snapshots can be reverted: [DatabaseExt::revert], however, depending on the
-    /// [RevertSnapshotAction], it will keep the snapshot alive or delete it.
+    /// Snapshots can be reverted: [DatabaseExt::revert], however a snapshot can only be reverted
+    /// once. After a successful revert, the same snapshot id cannot be used again.
     fn snapshot(&mut self, journaled_state: &JournaledState, env: &Env) -> U256;
 
     /// Reverts the snapshot if it exists
@@ -89,25 +83,13 @@
     /// since the snapshots was created. This way we can show logs that were emitted between
     /// snapshot and its revert.
     /// This will also revert any changes in the `Env` and replace it with the captured `Env` of
-    /// `Self::snapshot`.
-    ///
-    /// Depending on [RevertSnapshotAction] it will keep the snapshot alive or delete it.
+    /// `Self::snapshot`
     fn revert(
         &mut self,
         id: U256,
         journaled_state: &JournaledState,
         env: &mut Env,
-        action: RevertSnapshotAction,
     ) -> Option<JournaledState>;
-
-    /// Deletes the snapshot with the given `id`
-    ///
-    /// Returns `true` if the snapshot was successfully deleted, `false` if no snapshot for that id
-    /// exists.
-    fn delete_snapshot(&mut self, id: U256) -> bool;
-
-    /// Deletes all snapshots.
-    fn delete_snapshots(&mut self);
 
     /// Creates and also selects a new fork
     ///
@@ -211,21 +193,21 @@
     /// Returns the Fork url that's currently used in the database, if fork mode is on
     fn active_fork_url(&self) -> Option<String>;
 
-    /// Whether the database is currently in forked mode.
+    /// Whether the database is currently in forked
     fn is_forked_mode(&self) -> bool {
         self.active_fork_id().is_some()
     }
 
-    /// Ensures that an appropriate fork exists
-    ///
-    /// If `id` contains a requested `Fork` this will ensure it exists.
+    /// Ensures that an appropriate fork exits
+    ///
+    /// If `id` contains a requested `Fork` this will ensure it exits.
     /// Otherwise, this returns the currently active fork.
     ///
     /// # Errors
     ///
     /// Returns an error if the given `id` does not match any forks
     ///
-    /// Returns an error if no fork exists
+    /// Returns an error if no fork exits
     fn ensure_fork(&self, id: Option<LocalForkId>) -> eyre::Result<LocalForkId>;
 
     /// Ensures that a corresponding `ForkId` exists for the given local `id`
@@ -380,7 +362,7 @@
 /// **Note:** Snapshots work across fork-swaps, e.g. if fork `A` is currently active, then a
 /// snapshot is created before fork `B` is selected, then fork `A` will be the active fork again
 /// after reverting the snapshot.
-#[derive(Clone, Debug)]
+#[derive(Debug, Clone)]
 pub struct Backend {
     /// The access point for managing forks
     forks: MultiFork,
@@ -581,12 +563,11 @@
     ///
     /// This returns whether there was a reverted snapshot that recorded an error
     pub fn has_snapshot_failure(&self) -> bool {
-        self.inner.has_snapshot_failure
-    }
-
-    /// Sets the snapshot failure flag.
-    pub fn set_snapshot_failure(&mut self, has_snapshot_failure: bool) {
-        self.inner.has_snapshot_failure = has_snapshot_failure
+        self.inner.has_snapshot_failure.load(Ordering::Relaxed)
+    }
+
+    pub fn set_snapshot_failure(&self, has_snapshot_failure: bool) {
+        self.inner.has_snapshot_failure.store(has_snapshot_failure, Ordering::Relaxed);
     }
 
     /// Checks if the test contract associated with this backend failed, See
@@ -796,15 +777,8 @@
         self.inner.precompiles().contains(addr)
     }
 
-    /// Sets the initial journaled state to use when initializing forks
-    #[inline]
-    fn set_init_journaled_state(&mut self, journaled_state: JournaledState) {
-        trace!("recording fork init journaled_state");
-        self.fork_init_journaled_state = journaled_state;
-    }
-
-    /// Cleans up already loaded accounts that would be initialized without the correct data from
-    /// the fork.
+    /// Ths will clean up already loaded accounts that would be initialized without the correct data
+    /// from the fork
     ///
     /// It can happen that an account is loaded before the first fork is selected, like
     /// `getNonce(addr)`, which will load an empty account by default.
@@ -826,21 +800,10 @@
             let mut journaled_state = self.fork_init_journaled_state.clone();
             for loaded_account in loaded_accounts.iter().copied() {
                 trace!(?loaded_account, "replacing account on init");
+                let fork_account = Database::basic(&mut fork.db, loaded_account)?
+                    .ok_or(DatabaseError::MissingAccount(loaded_account))?;
                 let init_account =
                     journaled_state.state.get_mut(&loaded_account).expect("exists; qed");
-
-                // here's an edge case where we need to check if this account has been created, in
-                // which case we don't need to replace it with the account from the fork because the
-                // created account takes precedence: for example contract creation in setups
-                if init_account.is_created() {
-                    trace!(?loaded_account, "skipping created account");
-                    continue
-                }
-
-                // otherwise we need to replace the account's info with the one from the fork's
-                // database
-                let fork_account = Database::basic(&mut fork.db, loaded_account)?
-                    .ok_or(DatabaseError::MissingAccount(loaded_account))?;
                 init_account.info = fork_account;
             }
             fork.journaled_state = journaled_state;
@@ -904,11 +867,6 @@
                     continue;
                 }
 
-<<<<<<< HEAD
-            if tx.hash == tx_hash.to_ethers() {
-                // found the target transaction
-                return Ok(Some(tx))
-=======
                 if tx.hash.eq(&tx_hash) {
                     // found the target transaction
                     return Ok(Some(tx));
@@ -923,7 +881,6 @@
                     &fork_id,
                     NoOpInspector,
                 )?;
->>>>>>> 2e0bc78c
             }
         }
 
@@ -950,18 +907,15 @@
         id: U256,
         current_state: &JournaledState,
         current: &mut Env,
-        action: RevertSnapshotAction,
     ) -> Option<JournaledState> {
         trace!(?id, "revert snapshot");
         if let Some(mut snapshot) = self.inner.snapshots.remove_at(id) {
             // Re-insert snapshot to persist it
-            if action.is_keep() {
-                self.inner.snapshots.insert_at(snapshot.clone(), id);
-            }
+            self.inner.snapshots.insert_at(snapshot.clone(), id);
             // need to check whether there's a global failure which means an error occurred either
             // during the snapshot or even before
             if self.is_global_failure(current_state) {
-                self.set_snapshot_failure(true);
+                self.inner.has_snapshot_failure.store(true, Ordering::Relaxed);
             }
 
             // merge additional logs
@@ -1004,30 +958,11 @@
         }
     }
 
-    fn delete_snapshot(&mut self, id: U256) -> bool {
-        self.inner.snapshots.remove_at(id).is_some()
-    }
-
-    fn delete_snapshots(&mut self) {
-        self.inner.snapshots.clear()
-    }
-
-    fn create_fork(&mut self, mut create_fork: CreateFork) -> eyre::Result<LocalForkId> {
+    fn create_fork(&mut self, fork: CreateFork) -> eyre::Result<LocalForkId> {
         trace!("create fork");
-        let (fork_id, fork, _) = self.forks.create_fork(create_fork.clone())?;
-
-        // Check for an edge case where the fork_id already exists, which would mess with the
-        // internal mappings. This can happen when two forks are created with the same
-        // endpoint and block number <https://github.com/foundry-rs/foundry/issues/5935>
-        // This is a hacky solution but a simple fix to ensure URLs are unique
-        if self.inner.contains_fork(&fork_id) {
-            // ensure URL is unique
-            create_fork.url.push('/');
-            debug!(?fork_id, "fork id already exists. making unique");
-            return self.create_fork(create_fork)
-        }
-
+        let (fork_id, fork, _) = self.forks.create_fork(fork)?;
         let fork_db = ForkDB::new(fork);
+
         let (id, _) =
             self.inner.insert_new_fork(fork_id, fork_db, self.fork_init_journaled_state.clone());
         Ok(id)
@@ -1104,8 +1039,8 @@
             // different forks. Since the `JournaledState` is valid for all forks until the
             // first fork is selected, we need to update it for all forks and use it as init state
             // for all future forks
-
-            self.set_init_journaled_state(active_journaled_state.clone());
+            trace!("recording fork init journaled_state");
+            self.fork_init_journaled_state = active_journaled_state.clone();
             self.prepare_init_journal_state()?;
 
             // Make sure that the next created fork has a depth of 0.
@@ -1504,7 +1439,7 @@
 }
 
 /// Variants of a [revm::Database]
-#[derive(Clone, Debug)]
+#[derive(Debug, Clone)]
 pub enum BackendDatabaseSnapshot {
     /// Simple in-memory [revm::Database]
     InMemory(FoundryEvmInMemoryDB),
@@ -1513,7 +1448,7 @@
 }
 
 /// Represents a fork
-#[derive(Clone, Debug)]
+#[derive(Debug, Clone)]
 pub struct Fork {
     db: ForkDB,
     journaled_state: JournaledState,
@@ -1534,7 +1469,7 @@
 }
 
 /// Container type for various Backend related data
-#[derive(Clone, Debug)]
+#[derive(Debug, Clone)]
 pub struct BackendInner {
     /// Stores the `ForkId` of the fork the `Backend` launched with from the start.
     ///
@@ -1570,7 +1505,7 @@
     /// reverted we get the _current_ `revm::JournaledState` which contains the state that we can
     /// check if the `_failed` variable is set,
     /// additionally
-    pub has_snapshot_failure: bool,
+    pub has_snapshot_failure: Arc<AtomicBool>,
     /// Tracks the address of a Test contract
     ///
     /// This address can be used to inspect the state of the contract when a test is being
@@ -1595,11 +1530,6 @@
 // === impl BackendInner ===
 
 impl BackendInner {
-    /// Returns `true` if the given [ForkId] already exists.
-    fn contains_fork(&self, id: &ForkId) -> bool {
-        self.created_forks.contains_key(id)
-    }
-
     pub fn ensure_fork_id(&self, id: LocalForkId) -> eyre::Result<&ForkId> {
         self.issued_local_fork_ids
             .get(&id)
@@ -1789,7 +1719,7 @@
             created_forks: Default::default(),
             forks: vec![],
             snapshots: Default::default(),
-            has_snapshot_failure: false,
+            has_snapshot_failure: Arc::new(AtomicBool::new(false)),
             test_contract_address: None,
             caller: None,
             next_fork_id: Default::default(),
