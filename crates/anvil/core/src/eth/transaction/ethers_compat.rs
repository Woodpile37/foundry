--- conflicted
+++ resolved
@@ -1,19 +1,6 @@
 //! ethers compatibility, this is mainly necessary so we can use all of `ethers` signers
 
 use super::EthTransactionRequest;
-<<<<<<< HEAD
-use crate::eth::transaction::{
-    DepositTransactionRequest, EIP1559TransactionRequest, EIP2930TransactionRequest,
-    LegacyTransactionRequest, MaybeImpersonatedTransaction, TypedTransaction,
-    TypedTransactionRequest,
-};
-use ethers_core::types::{
-    transaction::{
-        eip2718::TypedTransaction as EthersTypedTransactionRequest, optimism::DepositTransaction,
-    },
-    Address, Eip1559TransactionRequest as EthersEip1559TransactionRequest,
-    Eip2930TransactionRequest as EthersEip2930TransactionRequest, NameOrAddress,
-=======
 use crate::eth::{
     proof::AccountProof,
     transaction::{
@@ -34,7 +21,6 @@
     },
     Address, BigEndianHash, Eip1559TransactionRequest as EthersEip1559TransactionRequest,
     Eip2930TransactionRequest as EthersEip2930TransactionRequest, NameOrAddress, StorageProof,
->>>>>>> 2e0bc78c
     Transaction as EthersTransaction, TransactionRequest as EthersLegacyTransactionRequest,
     TransactionRequest, H256, U256, U64,
 };
@@ -199,33 +185,6 @@
                     chain_id: Some(chain_id.into()),
                 })
             }
-            TypedTransactionRequest::Deposit(tx) => {
-                let DepositTransactionRequest {
-                    source_hash,
-                    from,
-                    kind,
-                    mint,
-                    value,
-                    gas_limit,
-                    is_system_tx,
-                    input,
-                } = tx;
-                EthersTypedTransactionRequest::DepositTransaction(DepositTransaction {
-                    tx: TransactionRequest {
-                        from: Some(from),
-                        to: kind.as_call().cloned().map(Into::into),
-                        gas: Some(gas_limit),
-                        value: Some(value),
-                        data: Some(input),
-                        gas_price: Some(0.into()),
-                        nonce: Some(0.into()),
-                        chain_id: None,
-                    },
-                    source_hash,
-                    mint: Some(mint),
-                    is_system_tx,
-                })
-            }
         }
     }
 }
@@ -256,9 +215,6 @@
             s: t.signature.s,
             access_list: None,
             transaction_type: None,
-            source_hash: H256::zero(),
-            mint: None,
-            is_system_tx: false,
             other: Default::default(),
         },
         TypedTransaction::EIP2930(t) => EthersTransaction {
@@ -281,9 +237,6 @@
             s: U256::from(t.s.as_bytes()),
             access_list: Some(t.access_list),
             transaction_type: Some(1u64.into()),
-            source_hash: H256::zero(),
-            mint: None,
-            is_system_tx: false,
             other: Default::default(),
         },
         TypedTransaction::EIP1559(t) => EthersTransaction {
@@ -306,34 +259,6 @@
             s: U256::from(t.s.as_bytes()),
             access_list: Some(t.access_list),
             transaction_type: Some(2u64.into()),
-            source_hash: H256::zero(),
-            mint: None,
-            is_system_tx: false,
-            other: Default::default(),
-        },
-        TypedTransaction::Deposit(t) => EthersTransaction {
-            hash,
-            nonce: t.nonce,
-            block_hash: None,
-            block_number: None,
-            transaction_index: None,
-            from,
-            to: None,
-            value: t.value,
-            gas_price: Some(0.into()),
-            max_fee_per_gas: Some(0.into()),
-            max_priority_fee_per_gas: Some(0.into()),
-            gas: t.gas_limit,
-            input: t.input.clone(),
-            chain_id: t.chain_id().map(Into::into),
-            v: 0.into(),
-            r: 0.into(),
-            s: 0.into(),
-            access_list: None,
-            transaction_type: Some(126u64.into()),
-            source_hash: t.source_hash,
-            mint: Some(t.mint),
-            is_system_tx: t.is_system_tx,
             other: Default::default(),
         },
     }
@@ -473,7 +398,6 @@
             chain_id,
             access_list: None,
             transaction_type: None,
-            optimism_fields: None,
         }
     }
 }
