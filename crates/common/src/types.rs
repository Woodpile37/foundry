--- conflicted
+++ resolved
@@ -150,17 +150,10 @@
 }
 
 impl ToReth for alloy_rpc_types::trace::parity::LocalizedTransactionTrace {
-<<<<<<< HEAD
-    type To = reth_rpc_types::trace::parity::LocalizedTransactionTrace;
-
-    fn to_reth(self) -> Self::To {
-        reth_rpc_types::trace::parity::LocalizedTransactionTrace {
-=======
     type To = alloy_rpc_types::trace::parity::LocalizedTransactionTrace;
 
     fn to_reth(self) -> Self::To {
         alloy_rpc_types::trace::parity::LocalizedTransactionTrace {
->>>>>>> 5d1ad993
             trace: self.trace.to_reth(),
             block_hash: self.block_hash,
             block_number: self.block_number,
@@ -171,17 +164,10 @@
 }
 
 impl ToReth for alloy_rpc_types::trace::parity::TransactionTrace {
-<<<<<<< HEAD
-    type To = reth_rpc_types::trace::parity::TransactionTrace;
-
-    fn to_reth(self) -> Self::To {
-        reth_rpc_types::trace::parity::TransactionTrace {
-=======
     type To = alloy_rpc_types::trace::parity::TransactionTrace;
 
     fn to_reth(self) -> Self::To {
         alloy_rpc_types::trace::parity::TransactionTrace {
->>>>>>> 5d1ad993
             action: self.action.to_reth(),
             error: self.error,
             result: self.result.map(ToReth::to_reth),
@@ -192,58 +178,33 @@
 }
 
 impl ToReth for alloy_rpc_types::trace::parity::TraceOutput {
-<<<<<<< HEAD
-    type To = reth_rpc_types::trace::parity::TraceOutput;
-=======
     type To = alloy_rpc_types::trace::parity::TraceOutput;
->>>>>>> 5d1ad993
 
     fn to_reth(self) -> Self::To {
         match self {
             alloy_rpc_types::trace::parity::TraceOutput::Call(call_output) => {
-<<<<<<< HEAD
-                reth_rpc_types::trace::parity::TraceOutput::Call(call_output.to_reth())
-            }
-            alloy_rpc_types::trace::parity::TraceOutput::Create(create_output) => {
-                reth_rpc_types::trace::parity::TraceOutput::Create(create_output.to_reth())
-=======
                 alloy_rpc_types::trace::parity::TraceOutput::Call(call_output.to_reth())
             }
             alloy_rpc_types::trace::parity::TraceOutput::Create(create_output) => {
                 alloy_rpc_types::trace::parity::TraceOutput::Create(create_output.to_reth())
->>>>>>> 5d1ad993
             }
         }
     }
 }
 
 impl ToReth for alloy_rpc_types::trace::parity::CallOutput {
-<<<<<<< HEAD
-    type To = reth_rpc_types::trace::parity::CallOutput;
-
-    fn to_reth(self) -> Self::To {
-        reth_rpc_types::trace::parity::CallOutput { gas_used: self.gas_used, output: self.output }
-=======
     type To = alloy_rpc_types::trace::parity::CallOutput;
 
     fn to_reth(self) -> Self::To {
         alloy_rpc_types::trace::parity::CallOutput { gas_used: self.gas_used, output: self.output }
->>>>>>> 5d1ad993
     }
 }
 
 impl ToReth for alloy_rpc_types::trace::parity::CreateOutput {
-<<<<<<< HEAD
-    type To = reth_rpc_types::trace::parity::CreateOutput;
-
-    fn to_reth(self) -> Self::To {
-        reth_rpc_types::trace::parity::CreateOutput {
-=======
     type To = alloy_rpc_types::trace::parity::CreateOutput;
 
     fn to_reth(self) -> Self::To {
         alloy_rpc_types::trace::parity::CreateOutput {
->>>>>>> 5d1ad993
             gas_used: self.gas_used,
             code: self.code,
             address: self.address,
@@ -252,27 +213,11 @@
 }
 
 impl ToReth for alloy_rpc_types::trace::parity::Action {
-<<<<<<< HEAD
-    type To = reth_rpc_types::trace::parity::Action;
-=======
     type To = alloy_rpc_types::trace::parity::Action;
->>>>>>> 5d1ad993
 
     fn to_reth(self) -> Self::To {
         match self {
             alloy_rpc_types::trace::parity::Action::Call(call_action) => {
-<<<<<<< HEAD
-                reth_rpc_types::trace::parity::Action::Call(call_action.to_reth())
-            }
-            alloy_rpc_types::trace::parity::Action::Create(create_action) => {
-                reth_rpc_types::trace::parity::Action::Create(create_action.to_reth())
-            }
-            alloy_rpc_types::trace::parity::Action::Selfdestruct(self_destruct_action) => {
-                reth_rpc_types::trace::parity::Action::Selfdestruct(self_destruct_action.to_reth())
-            }
-            alloy_rpc_types::trace::parity::Action::Reward(reward_action) => {
-                reth_rpc_types::trace::parity::Action::Reward(reward_action.to_reth())
-=======
                 alloy_rpc_types::trace::parity::Action::Call(call_action.to_reth())
             }
             alloy_rpc_types::trace::parity::Action::Create(create_action) => {
@@ -283,36 +228,17 @@
             }
             alloy_rpc_types::trace::parity::Action::Reward(reward_action) => {
                 alloy_rpc_types::trace::parity::Action::Reward(reward_action.to_reth())
->>>>>>> 5d1ad993
             }
         }
     }
 }
 
 impl ToReth for alloy_rpc_types::trace::parity::CallType {
-<<<<<<< HEAD
-    type To = reth_rpc_types::trace::parity::CallType;
-=======
     type To = alloy_rpc_types::trace::parity::CallType;
->>>>>>> 5d1ad993
 
     fn to_reth(self) -> Self::To {
         match self {
             alloy_rpc_types::trace::parity::CallType::Call => {
-<<<<<<< HEAD
-                reth_rpc_types::trace::parity::CallType::Call
-            }
-            alloy_rpc_types::trace::parity::CallType::DelegateCall => {
-                reth_rpc_types::trace::parity::CallType::DelegateCall
-            }
-            alloy_rpc_types::trace::parity::CallType::StaticCall => {
-                reth_rpc_types::trace::parity::CallType::StaticCall
-            }
-            alloy_rpc_types::trace::parity::CallType::CallCode => {
-                reth_rpc_types::trace::parity::CallType::CallCode
-            }
-            alloy_rpc_types::trace::CallType::None => reth_rpc_types::trace::parity::CallType::None,
-=======
                 alloy_rpc_types::trace::parity::CallType::Call
             }
             alloy_rpc_types::trace::parity::CallType::DelegateCall => {
@@ -327,23 +253,15 @@
             alloy_rpc_types::trace::CallType::None => {
                 alloy_rpc_types::trace::parity::CallType::None
             }
->>>>>>> 5d1ad993
         }
     }
 }
 
 impl ToReth for alloy_rpc_types::trace::parity::CallAction {
-<<<<<<< HEAD
-    type To = reth_rpc_types::trace::parity::CallAction;
-
-    fn to_reth(self) -> Self::To {
-        reth_rpc_types::trace::parity::CallAction {
-=======
     type To = alloy_rpc_types::trace::parity::CallAction;
 
     fn to_reth(self) -> Self::To {
         alloy_rpc_types::trace::parity::CallAction {
->>>>>>> 5d1ad993
             call_type: self.call_type.to_reth(),
             from: self.from,
             gas: self.gas,
@@ -355,17 +273,10 @@
 }
 
 impl ToReth for alloy_rpc_types::trace::parity::CreateAction {
-<<<<<<< HEAD
-    type To = reth_rpc_types::trace::parity::CreateAction;
-
-    fn to_reth(self) -> Self::To {
-        reth_rpc_types::trace::parity::CreateAction {
-=======
     type To = alloy_rpc_types::trace::parity::CreateAction;
 
     fn to_reth(self) -> Self::To {
         alloy_rpc_types::trace::parity::CreateAction {
->>>>>>> 5d1ad993
             from: self.from,
             gas: self.gas,
             init: self.init,
@@ -375,17 +286,10 @@
 }
 
 impl ToReth for alloy_rpc_types::trace::parity::SelfdestructAction {
-<<<<<<< HEAD
-    type To = reth_rpc_types::trace::parity::SelfdestructAction;
-
-    fn to_reth(self) -> Self::To {
-        reth_rpc_types::trace::parity::SelfdestructAction {
-=======
     type To = alloy_rpc_types::trace::parity::SelfdestructAction;
 
     fn to_reth(self) -> Self::To {
         alloy_rpc_types::trace::parity::SelfdestructAction {
->>>>>>> 5d1ad993
             refund_address: self.refund_address,
             address: self.address,
             balance: self.balance,
@@ -394,17 +298,10 @@
 }
 
 impl ToReth for alloy_rpc_types::trace::parity::RewardAction {
-<<<<<<< HEAD
-    type To = reth_rpc_types::trace::parity::RewardAction;
-
-    fn to_reth(self) -> Self::To {
-        reth_rpc_types::trace::parity::RewardAction {
-=======
     type To = alloy_rpc_types::trace::parity::RewardAction;
 
     fn to_reth(self) -> Self::To {
         alloy_rpc_types::trace::parity::RewardAction {
->>>>>>> 5d1ad993
             author: self.author,
             reward_type: self.reward_type.to_reth(),
             value: self.value,
@@ -413,43 +310,25 @@
 }
 
 impl ToReth for alloy_rpc_types::trace::parity::RewardType {
-<<<<<<< HEAD
-    type To = reth_rpc_types::trace::parity::RewardType;
-=======
     type To = alloy_rpc_types::trace::parity::RewardType;
->>>>>>> 5d1ad993
 
     fn to_reth(self) -> Self::To {
         match self {
             alloy_rpc_types::trace::parity::RewardType::Block => {
-<<<<<<< HEAD
-                reth_rpc_types::trace::parity::RewardType::Block
-            }
-            alloy_rpc_types::trace::parity::RewardType::Uncle => {
-                reth_rpc_types::trace::parity::RewardType::Uncle
-=======
                 alloy_rpc_types::trace::parity::RewardType::Block
             }
             alloy_rpc_types::trace::parity::RewardType::Uncle => {
                 alloy_rpc_types::trace::parity::RewardType::Uncle
->>>>>>> 5d1ad993
             }
         }
     }
 }
 
 impl ToReth for alloy_rpc_types::trace::geth::GethDefaultTracingOptions {
-<<<<<<< HEAD
-    type To = reth_rpc_types::trace::geth::GethDefaultTracingOptions;
-
-    fn to_reth(self) -> Self::To {
-        reth_rpc_types::trace::geth::GethDefaultTracingOptions {
-=======
     type To = alloy_rpc_types::trace::geth::GethDefaultTracingOptions;
 
     fn to_reth(self) -> Self::To {
         alloy_rpc_types::trace::geth::GethDefaultTracingOptions {
->>>>>>> 5d1ad993
             disable_memory: self.disable_memory,
             disable_stack: self.disable_stack,
             disable_storage: self.disable_storage,
@@ -463,20 +342,12 @@
 }
 
 impl ToReth for alloy_rpc_types::trace::geth::GethTrace {
-<<<<<<< HEAD
-    type To = reth_rpc_types::trace::geth::GethTrace;
-
-    fn to_reth(self) -> Self::To {
-        use alloy_rpc_types::trace::geth::GethTrace as AlloyGethTrace;
-        use reth_rpc_types::trace::geth::GethTrace as RethGethTrace;
-=======
     type To = alloy_rpc_types::trace::geth::GethTrace;
 
     fn to_reth(self) -> Self::To {
         use alloy_rpc_types::trace::geth::{
             GethTrace as AlloyGethTrace, GethTrace as RethGethTrace,
         };
->>>>>>> 5d1ad993
         match self {
             AlloyGethTrace::CallTracer(call_tracer) => {
                 RethGethTrace::CallTracer(call_tracer.to_reth())
@@ -495,17 +366,10 @@
 }
 
 impl ToReth for alloy_rpc_types::trace::geth::AccountState {
-<<<<<<< HEAD
-    type To = reth_rpc_types::trace::geth::AccountState;
-
-    fn to_reth(self) -> Self::To {
-        reth_rpc_types::trace::geth::AccountState {
-=======
     type To = alloy_rpc_types::trace::geth::AccountState;
 
     fn to_reth(self) -> Self::To {
         alloy_rpc_types::trace::geth::AccountState {
->>>>>>> 5d1ad993
             balance: self.balance,
             nonce: self.nonce,
             code: self.code,
@@ -515,34 +379,20 @@
 }
 
 impl ToReth for alloy_rpc_types::trace::geth::PreStateMode {
-<<<<<<< HEAD
-    type To = reth_rpc_types::trace::geth::PreStateMode;
-
-    fn to_reth(self) -> Self::To {
-        reth_rpc_types::trace::geth::PreStateMode(
-=======
     type To = alloy_rpc_types::trace::geth::PreStateMode;
 
     fn to_reth(self) -> Self::To {
         alloy_rpc_types::trace::geth::PreStateMode(
->>>>>>> 5d1ad993
             self.0.into_iter().map(|(k, v)| (k, v.to_reth())).collect(),
         )
     }
 }
 
 impl ToReth for alloy_rpc_types::trace::geth::DiffMode {
-<<<<<<< HEAD
-    type To = reth_rpc_types::trace::geth::DiffMode;
-
-    fn to_reth(self) -> Self::To {
-        reth_rpc_types::trace::geth::DiffMode {
-=======
     type To = alloy_rpc_types::trace::geth::DiffMode;
 
     fn to_reth(self) -> Self::To {
         alloy_rpc_types::trace::geth::DiffMode {
->>>>>>> 5d1ad993
             pre: self.pre.into_iter().map(|(k, v)| (k, v.to_reth())).collect(),
             post: self.post.into_iter().map(|(k, v)| (k, v.to_reth())).collect(),
         }
@@ -550,20 +400,12 @@
 }
 
 impl ToReth for alloy_rpc_types::trace::geth::PreStateFrame {
-<<<<<<< HEAD
-    type To = reth_rpc_types::trace::geth::PreStateFrame;
-
-    fn to_reth(self) -> Self::To {
-        use alloy_rpc_types::trace::geth::PreStateFrame as AlloyPreStateFrame;
-        use reth_rpc_types::trace::geth::PreStateFrame as RethPreStateFrame;
-=======
     type To = alloy_rpc_types::trace::geth::PreStateFrame;
 
     fn to_reth(self) -> Self::To {
         use alloy_rpc_types::trace::geth::{
             PreStateFrame as AlloyPreStateFrame, PreStateFrame as RethPreStateFrame,
         };
->>>>>>> 5d1ad993
 
         match self {
             AlloyPreStateFrame::Default(pre_state_mode) => {
@@ -575,32 +417,18 @@
 }
 
 impl ToReth for alloy_rpc_types::trace::geth::NoopFrame {
-<<<<<<< HEAD
-    type To = reth_rpc_types::trace::geth::NoopFrame;
-
-    fn to_reth(self) -> Self::To {
-        reth_rpc_types::trace::geth::NoopFrame::default()
-=======
     type To = alloy_rpc_types::trace::geth::NoopFrame;
 
     fn to_reth(self) -> Self::To {
         alloy_rpc_types::trace::geth::NoopFrame::default()
->>>>>>> 5d1ad993
     }
 }
 
 impl ToReth for alloy_rpc_types::trace::geth::DefaultFrame {
-<<<<<<< HEAD
-    type To = reth_rpc_types::trace::geth::DefaultFrame;
-
-    fn to_reth(self) -> Self::To {
-        reth_rpc_types::trace::geth::DefaultFrame {
-=======
     type To = alloy_rpc_types::trace::geth::DefaultFrame;
 
     fn to_reth(self) -> Self::To {
         alloy_rpc_types::trace::geth::DefaultFrame {
->>>>>>> 5d1ad993
             gas: self.gas,
             failed: self.failed,
             return_value: self.return_value,
@@ -610,17 +438,10 @@
 }
 
 impl ToReth for alloy_rpc_types::trace::geth::StructLog {
-<<<<<<< HEAD
-    type To = reth_rpc_types::trace::geth::StructLog;
-
-    fn to_reth(self) -> Self::To {
-        reth_rpc_types::trace::geth::StructLog {
-=======
     type To = alloy_rpc_types::trace::geth::StructLog;
 
     fn to_reth(self) -> Self::To {
         alloy_rpc_types::trace::geth::StructLog {
->>>>>>> 5d1ad993
             depth: self.depth,
             error: self.error,
             gas: self.gas,
@@ -638,32 +459,18 @@
 }
 
 impl ToReth for alloy_rpc_types::trace::geth::FourByteFrame {
-<<<<<<< HEAD
-    type To = reth_rpc_types::trace::geth::FourByteFrame;
-
-    fn to_reth(self) -> Self::To {
-        reth_rpc_types::trace::geth::FourByteFrame(self.0)
-=======
     type To = alloy_rpc_types::trace::geth::FourByteFrame;
 
     fn to_reth(self) -> Self::To {
         alloy_rpc_types::trace::geth::FourByteFrame(self.0)
->>>>>>> 5d1ad993
     }
 }
 
 impl ToReth for alloy_rpc_types::trace::geth::CallFrame {
-<<<<<<< HEAD
-    type To = reth_rpc_types::trace::geth::CallFrame;
-
-    fn to_reth(self) -> Self::To {
-        reth_rpc_types::trace::geth::CallFrame {
-=======
     type To = alloy_rpc_types::trace::geth::CallFrame;
 
     fn to_reth(self) -> Self::To {
         alloy_rpc_types::trace::geth::CallFrame {
->>>>>>> 5d1ad993
             from: self.from,
             to: self.to,
             input: self.input,
@@ -681,17 +488,10 @@
 }
 
 impl ToReth for alloy_rpc_types::trace::geth::CallLogFrame {
-<<<<<<< HEAD
-    type To = reth_rpc_types::trace::geth::CallLogFrame;
-
-    fn to_reth(self) -> Self::To {
-        reth_rpc_types::trace::geth::CallLogFrame {
-=======
     type To = alloy_rpc_types::trace::geth::CallLogFrame;
 
     fn to_reth(self) -> Self::To {
         alloy_rpc_types::trace::geth::CallLogFrame {
->>>>>>> 5d1ad993
             address: self.address,
             topics: self.topics,
             data: self.data,
