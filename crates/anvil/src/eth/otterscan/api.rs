use super::types::{
    OtsBlockDetails, OtsBlockTransactions, OtsContractCreator, OtsInternalOperation,
    OtsSearchTransactions, OtsTrace,
};
use crate::eth::{
    error::{BlockchainError, Result},
    macros::node_info,
    EthApi,
};
use alloy_primitives::{Address, Bytes, B256, U256, U64};
use alloy_rpc_types::{Block, BlockId, BlockNumberOrTag as BlockNumber, Transaction};
<<<<<<< HEAD
use ethers::types::{Action, Call, Create, CreateResult, Res, Reward};
use foundry_utils::types::ToAlloy;
=======
>>>>>>> f907bab1
use itertools::Itertools;
use reth_rpc_types::trace::parity::{
    Action, CallAction, CreateAction, CreateOutput, RewardAction, TraceOutput,
};

impl EthApi {
    /// Otterscan currently requires this endpoint, even though it's not part of the ots_*
    /// https://github.com/otterscan/otterscan/blob/071d8c55202badf01804f6f8d53ef9311d4a9e47/src/useProvider.ts#L71
    ///
    /// As a faster alternative to eth_getBlockByNumber (by excluding uncle block
    /// information), which is not relevant in the context of an anvil node
    pub async fn erigon_get_header_by_number(&self, number: BlockNumber) -> Result<Option<Block>> {
        node_info!("ots_getApiLevel");

        self.backend.block_by_number(number).await
    }

    /// As per the latest Otterscan source code, at least version 8 is needed
    /// https://github.com/otterscan/otterscan/blob/071d8c55202badf01804f6f8d53ef9311d4a9e47/src/params.ts#L1C2-L1C2
    pub async fn ots_get_api_level(&self) -> Result<u64> {
        node_info!("ots_getApiLevel");

        // as required by current otterscan's source code
        Ok(8)
    }

    /// Trace internal ETH transfers, contracts creation (CREATE/CREATE2) and self-destructs for a
    /// certain transaction.
    pub async fn ots_get_internal_operations(
        &self,
        hash: B256,
    ) -> Result<Vec<OtsInternalOperation>> {
        node_info!("ots_getInternalOperations");

        self.backend
            .mined_transaction(hash)
            .map(OtsInternalOperation::batch_build)
            .ok_or_else(|| BlockchainError::DataUnavailable)
    }

    /// Check if an ETH address contains code at a certain block number.
    pub async fn ots_has_code(&self, address: Address, block_number: BlockNumber) -> Result<bool> {
        node_info!("ots_hasCode");
        let block_id = Some(BlockId::Number(block_number));
        Ok(self.get_code(address, block_id).await?.len() > 0)
    }

    /// Trace a transaction and generate a trace call tree.
    pub async fn ots_trace_transaction(&self, hash: B256) -> Result<Vec<OtsTrace>> {
        node_info!("ots_traceTransaction");

        Ok(OtsTrace::batch_build(self.backend.trace_transaction(hash).await?))
    }

    /// Given a transaction hash, returns its raw revert reason.
    pub async fn ots_get_transaction_error(&self, hash: B256) -> Result<Option<Bytes>> {
        node_info!("ots_getTransactionError");

        if let Some(receipt) = self.backend.mined_transaction_receipt(hash) {
            if receipt.inner.status_code == Some(U64::ZERO) {
                return Ok(receipt.out.map(|b| b.0.into()))
            }
        }

        Ok(Default::default())
    }

    /// For simplicity purposes, we return the entire block instead of emptying the values that
    /// Otterscan doesn't want. This is the original purpose of the endpoint (to save bandwidth),
    /// but it doesn't seem necessary in the context of an anvil node
    pub async fn ots_get_block_details(&self, number: BlockNumber) -> Result<OtsBlockDetails> {
        node_info!("ots_getBlockDetails");

        if let Some(block) = self.backend.block_by_number(number).await? {
            let ots_block = OtsBlockDetails::build(block, &self.backend).await?;

            Ok(ots_block)
        } else {
            Err(BlockchainError::BlockNotFound)
        }
    }

    /// For simplicity purposes, we return the entire block instead of emptying the values that
    /// Otterscan doesn't want. This is the original purpose of the endpoint (to save bandwidth),
    /// but it doesn't seem necessary in the context of an anvil node
    pub async fn ots_get_block_details_by_hash(&self, hash: B256) -> Result<OtsBlockDetails> {
        node_info!("ots_getBlockDetailsByHash");

        if let Some(block) = self.backend.block_by_hash(hash).await? {
            let ots_block = OtsBlockDetails::build(block, &self.backend).await?;

            Ok(ots_block)
        } else {
            Err(BlockchainError::BlockNotFound)
        }
    }

    /// Gets paginated transaction data for a certain block. Return data is similar to
    /// eth_getBlockBy* + eth_getTransactionReceipt.
    pub async fn ots_get_block_transactions(
        &self,
        number: u64,
        page: usize,
        page_size: usize,
    ) -> Result<OtsBlockTransactions> {
        node_info!("ots_getBlockTransactions");

        match self.backend.block_by_number_full(number.into()).await? {
            Some(block) => OtsBlockTransactions::build(block, &self.backend, page, page_size).await,
            None => Err(BlockchainError::BlockNotFound),
        }
    }

    /// Address history navigation. searches backwards from certain point in time.
    pub async fn ots_search_transactions_before(
        &self,
        address: Address,
        block_number: u64,
        page_size: usize,
    ) -> Result<OtsSearchTransactions> {
        node_info!("ots_searchTransactionsBefore");

        let best = self.backend.best_number().to::<u64>();
        // we go from given block (defaulting to best) down to first block
        // considering only post-fork
        let from = if block_number == 0 { best } else { block_number };
        let to = self.get_fork().map(|f| f.block_number() + 1).unwrap_or(1);

        let first_page = from == best;
        let mut last_page = false;

        let mut res: Vec<_> = vec![];

        for n in (to..=from).rev() {
            if n == to {
                last_page = true;
            }

            if let Some(traces) = self.backend.mined_parity_trace_block(n) {
                let hashes = traces
                    .into_iter()
                    .rev()
<<<<<<< HEAD
                    .filter_map(|trace| match trace.action {
                        Action::Call(Call { from, to, .. })
                            if from.to_alloy() == address || to.to_alloy() == address =>
                        {
                            trace.transaction_hash.map(|t| t.to_alloy())
=======
                    .filter_map(|trace| match trace.trace.action {
                        Action::Call(CallAction { from, to, .. })
                            if from == address || to == address =>
                        {
                            trace.transaction_hash
>>>>>>> f907bab1
                        }
                        _ => None,
                    })
                    .unique();

                res.extend(hashes);

                if res.len() >= page_size {
                    break
                }
            }
        }

        OtsSearchTransactions::build(res, &self.backend, first_page, last_page).await
    }

    /// Address history navigation. searches forward from certain point in time.
    pub async fn ots_search_transactions_after(
        &self,
        address: Address,
        block_number: u64,
        page_size: usize,
    ) -> Result<OtsSearchTransactions> {
        node_info!("ots_searchTransactionsAfter");

        let best = self.backend.best_number().to::<u64>();
        // we go from the first post-fork block, up to the tip
        let from = if block_number == 0 {
            self.get_fork().map(|f| f.block_number() + 1).unwrap_or(1)
        } else {
            block_number
        };
        let to = best;

        let first_page = from == best;
        let mut last_page = false;

        let mut res: Vec<_> = vec![];

        for n in from..=to {
            if n == to {
                last_page = true;
            }

            if let Some(traces) = self.backend.mined_parity_trace_block(n) {
                let hashes = traces
                    .into_iter()
                    .rev()
<<<<<<< HEAD
                    .filter_map(|trace| match trace.action {
                        Action::Call(Call { from, to, .. })
                            if from.to_alloy() == address || to.to_alloy() == address =>
                        {
                            trace.transaction_hash.map(|t| t.to_alloy())
                        }
                        Action::Create(Create { from, .. }) if from.to_alloy() == address => {
                            trace.transaction_hash.map(|t| t.to_alloy())
                        }
                        Action::Reward(Reward { author, .. }) if author.to_alloy() == address => {
                            trace.transaction_hash.map(|t| t.to_alloy())
=======
                    .filter_map(|trace| match trace.trace.action {
                        Action::Call(CallAction { from, to, .. })
                            if from == address || to == address =>
                        {
                            trace.transaction_hash
                        }
                        Action::Create(CreateAction { from, .. }) if from == address => {
                            trace.transaction_hash
                        }
                        Action::Reward(RewardAction { author, .. }) if author == address => {
                            trace.transaction_hash
>>>>>>> f907bab1
                        }
                        _ => None,
                    })
                    .unique();

                res.extend(hashes);

                if res.len() >= page_size {
                    break
                }
            }
        }

        OtsSearchTransactions::build(res, &self.backend, first_page, last_page).await
    }

    /// Given a sender address and a nonce, returns the tx hash or null if not found. It returns
    /// only the tx hash on success, you can use the standard eth_getTransactionByHash after that to
    /// get the full transaction data.
    pub async fn ots_get_transaction_by_sender_and_nonce(
        &self,
        address: Address,
        nonce: U256,
    ) -> Result<Option<Transaction>> {
        node_info!("ots_getTransactionBySenderAndNonce");

        let from = self.get_fork().map(|f| f.block_number() + 1).unwrap_or_default();
        let to = self.backend.best_number().to::<u64>();

        for n in (from..=to).rev() {
            if let Some(txs) = self.backend.mined_transactions_by_block_number(n.into()).await {
                for tx in txs {
                    if U256::from(tx.nonce) == nonce && tx.from == address {
                        return Ok(Some(tx))
                    }
                }
            }
        }

        Ok(None)
    }

    /// Given an ETH contract address, returns the tx hash and the direct address who created the
    /// contract.
    pub async fn ots_get_contract_creator(
        &self,
        addr: Address,
    ) -> Result<Option<OtsContractCreator>> {
        node_info!("ots_getContractCreator");

        let from = self.get_fork().map(|f| f.block_number()).unwrap_or_default();
        let to = self.backend.best_number().to::<u64>();

        // loop in reverse, since we want the latest deploy to the address
        for n in (from..=to).rev() {
            if let Some(traces) = self.backend.mined_parity_trace_block(n) {
                for trace in traces.into_iter().rev() {
                    match (trace.trace.action, trace.trace.result) {
                        (
<<<<<<< HEAD
                            Action::Create(Create { from, .. }),
                            Some(Res::Create(CreateResult { address, .. })),
                        ) if address.to_alloy() == addr => {
=======
                            Action::Create(CreateAction { from, .. }),
                            Some(TraceOutput::Create(CreateOutput { address, .. })),
                        ) if address == addr => {
>>>>>>> f907bab1
                            return Ok(Some(OtsContractCreator {
                                hash: trace.transaction_hash.unwrap().to_alloy(),
                                creator: from.to_alloy(),
                            }))
                        }
                        _ => {}
                    }
                }
            }
        }

        Ok(None)
    }
}<|MERGE_RESOLUTION|>--- conflicted
+++ resolved
@@ -9,11 +9,6 @@
 };
 use alloy_primitives::{Address, Bytes, B256, U256, U64};
 use alloy_rpc_types::{Block, BlockId, BlockNumberOrTag as BlockNumber, Transaction};
-<<<<<<< HEAD
-use ethers::types::{Action, Call, Create, CreateResult, Res, Reward};
-use foundry_utils::types::ToAlloy;
-=======
->>>>>>> f907bab1
 use itertools::Itertools;
 use reth_rpc_types::trace::parity::{
     Action, CallAction, CreateAction, CreateOutput, RewardAction, TraceOutput,
@@ -156,19 +151,11 @@
                 let hashes = traces
                     .into_iter()
                     .rev()
-<<<<<<< HEAD
-                    .filter_map(|trace| match trace.action {
-                        Action::Call(Call { from, to, .. })
-                            if from.to_alloy() == address || to.to_alloy() == address =>
-                        {
-                            trace.transaction_hash.map(|t| t.to_alloy())
-=======
                     .filter_map(|trace| match trace.trace.action {
                         Action::Call(CallAction { from, to, .. })
                             if from == address || to == address =>
                         {
                             trace.transaction_hash
->>>>>>> f907bab1
                         }
                         _ => None,
                     })
@@ -217,19 +204,6 @@
                 let hashes = traces
                     .into_iter()
                     .rev()
-<<<<<<< HEAD
-                    .filter_map(|trace| match trace.action {
-                        Action::Call(Call { from, to, .. })
-                            if from.to_alloy() == address || to.to_alloy() == address =>
-                        {
-                            trace.transaction_hash.map(|t| t.to_alloy())
-                        }
-                        Action::Create(Create { from, .. }) if from.to_alloy() == address => {
-                            trace.transaction_hash.map(|t| t.to_alloy())
-                        }
-                        Action::Reward(Reward { author, .. }) if author.to_alloy() == address => {
-                            trace.transaction_hash.map(|t| t.to_alloy())
-=======
                     .filter_map(|trace| match trace.trace.action {
                         Action::Call(CallAction { from, to, .. })
                             if from == address || to == address =>
@@ -241,7 +215,6 @@
                         }
                         Action::Reward(RewardAction { author, .. }) if author == address => {
                             trace.transaction_hash
->>>>>>> f907bab1
                         }
                         _ => None,
                     })
@@ -301,18 +274,12 @@
                 for trace in traces.into_iter().rev() {
                     match (trace.trace.action, trace.trace.result) {
                         (
-<<<<<<< HEAD
-                            Action::Create(Create { from, .. }),
-                            Some(Res::Create(CreateResult { address, .. })),
-                        ) if address.to_alloy() == addr => {
-=======
                             Action::Create(CreateAction { from, .. }),
                             Some(TraceOutput::Create(CreateOutput { address, .. })),
                         ) if address == addr => {
->>>>>>> f907bab1
                             return Ok(Some(OtsContractCreator {
-                                hash: trace.transaction_hash.unwrap().to_alloy(),
-                                creator: from.to_alloy(),
+                                hash: trace.transaction_hash.unwrap(),
+                                creator: from,
                             }))
                         }
                         _ => {}
