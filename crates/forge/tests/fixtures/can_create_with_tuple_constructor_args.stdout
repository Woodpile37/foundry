<<<<<<< HEAD
Compiling 1 files with 0.8.23
Solc 0.8.23 finished in 26.44ms
=======
Compiling 1 files with $SOLC_VERSION
Solc $SOLC_VERSION finished in $TIME
>>>>>>> 29c6829a
Compiler run successful!
Deployer: 0xf39Fd6e51aad88F6F4ce6aB8827279cffFb92266
Deployed to: 0xe7f1725E7734CE288F8367e1Bb143E90bb3F0512
Transaction hash: $TX_HASH<|MERGE_RESOLUTION|>--- conflicted
+++ resolved
@@ -1,10 +1,5 @@
-<<<<<<< HEAD
-Compiling 1 files with 0.8.23
-Solc 0.8.23 finished in 26.44ms
-=======
 Compiling 1 files with $SOLC_VERSION
 Solc $SOLC_VERSION finished in $TIME
->>>>>>> 29c6829a
 Compiler run successful!
 Deployer: 0xf39Fd6e51aad88F6F4ce6aB8827279cffFb92266
 Deployed to: 0xe7f1725E7734CE288F8367e1Bb143E90bb3F0512
