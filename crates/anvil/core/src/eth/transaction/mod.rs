//! transaction related data

use crate::eth::{
    receipt::Log,
    utils::{enveloped, to_revm_access_list},
};
use ethers_core::{
    types::{
        transaction::eip2930::{AccessList, AccessListItem},
        Address, Bloom, Bytes, Signature, SignatureError, TxHash, H256, U256, U64,
    },
    utils::{
        keccak256, rlp,
        rlp::{Decodable, DecoderError, Encodable, Rlp, RlpStream},
    },
};
use foundry_common::types::ToAlloy;
use foundry_evm::traces::CallTraceNode;
use revm::{
    interpreter::InstructionResult,
    primitives::{CreateScheme, OptimismFields, TransactTo, TxEnv},
};
use std::ops::Deref;

/// compatibility with `ethers-rs` types
mod ethers_compat;

pub use ethers_compat::{
<<<<<<< HEAD
    call_to_internal_tx_request, from_ethers_access_list, to_alloy_proof, to_ethers_access_list,
    to_internal_tx_request,
=======
    call_to_internal_tx_request, from_ethers_access_list, to_alloy_proof, to_alloy_state_override,
    to_ethers_access_list, to_ethers_state_override, to_internal_tx_request,
>>>>>>> f907bab1
};

/// The signature used to bypass signing via the `eth_sendUnsignedTransaction` cheat RPC
#[cfg(feature = "impersonated-tx")]
pub const IMPERSONATED_SIGNATURE: Signature =
    Signature { r: U256([0, 0, 0, 0]), s: U256([0, 0, 0, 0]), v: 0 };

/// Container type for various Ethereum transaction requests
///
/// Its variants correspond to specific allowed transactions:
/// 1. Legacy (pre-EIP2718) [`LegacyTransactionRequest`]
/// 2. EIP2930 (state access lists) [`EIP2930TransactionRequest`]
/// 3. EIP1559 [`EIP1559TransactionRequest`]
/// 4. Deposit [`DepositTransactionRequest`]
#[derive(Clone, Debug, PartialEq, Eq)]
pub enum TypedTransactionRequest {
    Legacy(LegacyTransactionRequest),
    EIP2930(EIP2930TransactionRequest),
    EIP1559(EIP1559TransactionRequest),
    Deposit(DepositTransactionRequest),
}

/// Represents _all_ transaction requests received from RPC
#[derive(Clone, Debug, Default, PartialEq, Eq, Hash)]
#[cfg_attr(feature = "serde", derive(serde::Serialize, serde::Deserialize))]
#[cfg_attr(feature = "serde", serde(deny_unknown_fields))]
#[cfg_attr(feature = "serde", serde(rename_all = "camelCase"))]
pub struct EthTransactionRequest {
    /// from address
    pub from: Option<Address>,
    /// to address
    pub to: Option<Address>,
    /// legacy, gas Price
    #[cfg_attr(feature = "serde", serde(default))]
    pub gas_price: Option<U256>,
    /// max base fee per gas sender is willing to pay
    #[cfg_attr(feature = "serde", serde(default))]
    pub max_fee_per_gas: Option<U256>,
    /// miner tip
    #[cfg_attr(feature = "serde", serde(default))]
    pub max_priority_fee_per_gas: Option<U256>,
    /// gas
    pub gas: Option<U256>,
    /// value of th tx in wei
    pub value: Option<U256>,
    /// Any additional data sent
    #[cfg_attr(feature = "serde", serde(alias = "input"))]
    pub data: Option<Bytes>,
    /// Transaction nonce
    pub nonce: Option<U256>,
    /// chain id
    #[cfg_attr(feature = "serde", serde(default))]
    pub chain_id: Option<U64>,
    /// warm storage access pre-payment
    #[cfg_attr(feature = "serde", serde(default))]
    pub access_list: Option<Vec<AccessListItem>>,
    /// EIP-2718 type
    #[cfg_attr(feature = "serde", serde(rename = "type"))]
    pub transaction_type: Option<U256>,
    /// Optimism Deposit Request Fields
    #[serde(flatten)]
    pub optimism_fields: Option<OptimismDepositRequestFields>,
}

#[derive(Clone, Debug, Default, PartialEq, Eq, Hash)]
#[cfg_attr(feature = "serde", derive(serde::Serialize, serde::Deserialize))]
#[cfg_attr(feature = "serde", serde(deny_unknown_fields))]
#[cfg_attr(feature = "serde", serde(rename_all = "camelCase"))]
pub struct OptimismDepositRequestFields {
    /// op-stack deposit source hash
    pub source_hash: H256,
    /// op-stack deposit mint
    pub mint: U256,
    /// op-stack deposit system tx
    pub is_system_tx: bool,
}

// == impl EthTransactionRequest ==

impl EthTransactionRequest {
    /// Converts the request into a [TypedTransactionRequest]
    pub fn into_typed_request(self) -> Option<TypedTransactionRequest> {
        let EthTransactionRequest {
            from,
            to,
            gas_price,
            max_fee_per_gas,
            max_priority_fee_per_gas,
            gas,
            value,
            data,
            nonce,
            mut access_list,
            chain_id,
            transaction_type,
            optimism_fields,
            ..
        } = self;
        let chain_id = chain_id.map(|id| id.as_u64());
        let transaction_type = transaction_type.map(|id| id.as_u64());
        // op-stack deposit tx
        if optimism_fields.is_some() && transaction_type == Some(126) {
            return Some(TypedTransactionRequest::Deposit(DepositTransactionRequest {
                source_hash: optimism_fields.clone()?.source_hash,
                from: from.unwrap_or_default(),
                kind: match to {
                    Some(to) => TransactionKind::Call(to),
                    None => TransactionKind::Create,
                },
                mint: optimism_fields.clone()?.mint,
                value: value.unwrap_or_default(),
                gas_limit: gas.unwrap_or_default(),
                is_system_tx: optimism_fields.clone()?.is_system_tx,
                input: data.clone().unwrap_or_default(),
            }));
        }
        match (
            transaction_type,
            gas_price,
            max_fee_per_gas,
            max_priority_fee_per_gas,
            access_list.take(),
        ) {
            // legacy transaction
            (Some(0), _, None, None, None) | (None, Some(_), None, None, None) => {
                Some(TypedTransactionRequest::Legacy(LegacyTransactionRequest {
                    nonce: nonce.unwrap_or(U256::zero()),
                    gas_price: gas_price.unwrap_or_default(),
                    gas_limit: gas.unwrap_or_default(),
                    value: value.unwrap_or(U256::zero()),
                    input: data.unwrap_or_default(),
                    kind: match to {
                        Some(to) => TransactionKind::Call(to),
                        None => TransactionKind::Create,
                    },
                    chain_id,
                }))
            }
            // EIP2930
            (Some(1), _, None, None, _) | (None, _, None, None, Some(_)) => {
                Some(TypedTransactionRequest::EIP2930(EIP2930TransactionRequest {
                    nonce: nonce.unwrap_or(U256::zero()),
                    gas_price: gas_price.unwrap_or_default(),
                    gas_limit: gas.unwrap_or_default(),
                    value: value.unwrap_or(U256::zero()),
                    input: data.unwrap_or_default(),
                    kind: match to {
                        Some(to) => TransactionKind::Call(to),
                        None => TransactionKind::Create,
                    },
                    chain_id: chain_id.unwrap_or_default(),
                    access_list: access_list.unwrap_or_default(),
                }))
            }
            // EIP1559
            (Some(2), None, _, _, _) |
            (None, None, Some(_), _, _) |
            (None, None, _, Some(_), _) |
            (None, None, None, None, None) => {
                // Empty fields fall back to the canonical transaction schema.
                Some(TypedTransactionRequest::EIP1559(EIP1559TransactionRequest {
                    nonce: nonce.unwrap_or(U256::zero()),
                    max_fee_per_gas: max_fee_per_gas.unwrap_or_default(),
                    max_priority_fee_per_gas: max_priority_fee_per_gas.unwrap_or(U256::zero()),
                    gas_limit: gas.unwrap_or_default(),
                    value: value.unwrap_or(U256::zero()),
                    input: data.unwrap_or_default(),
                    kind: match to {
                        Some(to) => TransactionKind::Call(to),
                        None => TransactionKind::Create,
                    },
                    chain_id: chain_id.unwrap_or_default(),
                    access_list: access_list.unwrap_or_default(),
                }))
            }
            _ => None,
        }
    }
}

#[derive(Clone, Copy, Debug, PartialEq, Eq, Hash)]
#[cfg_attr(feature = "serde", derive(serde::Serialize, serde::Deserialize))]
pub enum TransactionKind {
    Call(Address),
    Create,
}

// == impl TransactionKind ==

impl TransactionKind {
    /// If this transaction is a call this returns the address of the callee
    pub fn as_call(&self) -> Option<&Address> {
        match self {
            TransactionKind::Call(to) => Some(to),
            TransactionKind::Create => None,
        }
    }
}

impl Encodable for TransactionKind {
    fn rlp_append(&self, s: &mut RlpStream) {
        match self {
            TransactionKind::Call(address) => {
                s.encoder().encode_value(&address[..]);
            }
            TransactionKind::Create => s.encoder().encode_value(&[]),
        }
    }
}

impl Decodable for TransactionKind {
    fn decode(rlp: &Rlp) -> Result<Self, DecoderError> {
        if rlp.is_empty() {
            if rlp.is_data() {
                Ok(TransactionKind::Create)
            } else {
                Err(DecoderError::RlpExpectedToBeData)
            }
        } else {
            Ok(TransactionKind::Call(rlp.as_val()?))
        }
    }
}

#[cfg(feature = "fastrlp")]
impl open_fastrlp::Encodable for TransactionKind {
    fn length(&self) -> usize {
        match self {
            TransactionKind::Call(to) => to.length(),
            TransactionKind::Create => ([]).length(),
        }
    }
    fn encode(&self, out: &mut dyn open_fastrlp::BufMut) {
        match self {
            TransactionKind::Call(to) => to.encode(out),
            TransactionKind::Create => ([]).encode(out),
        }
    }
}

#[cfg(feature = "fastrlp")]
impl open_fastrlp::Decodable for TransactionKind {
    fn decode(buf: &mut &[u8]) -> Result<Self, open_fastrlp::DecodeError> {
        use bytes::Buf;

        if let Some(&first) = buf.first() {
            if first == 0x80 {
                buf.advance(1);
                Ok(TransactionKind::Create)
            } else {
                let addr = <Address as open_fastrlp::Decodable>::decode(buf)?;
                Ok(TransactionKind::Call(addr))
            }
        } else {
            Err(open_fastrlp::DecodeError::InputTooShort)
        }
    }
}

#[derive(Clone, Debug, PartialEq, Eq)]
#[cfg_attr(feature = "fastrlp", derive(open_fastrlp::RlpEncodable, open_fastrlp::RlpDecodable))]
pub struct EIP2930TransactionRequest {
    pub chain_id: u64,
    pub nonce: U256,
    pub gas_price: U256,
    pub gas_limit: U256,
    pub kind: TransactionKind,
    pub value: U256,
    pub input: Bytes,
    pub access_list: Vec<AccessListItem>,
}

impl EIP2930TransactionRequest {
    pub fn hash(&self) -> H256 {
        let encoded = rlp::encode(self);
        let mut out = vec![0; 1 + encoded.len()];
        out[0] = 1;
        out[1..].copy_from_slice(&encoded);
        H256::from_slice(keccak256(&out).as_slice())
    }
}

impl From<EIP2930Transaction> for EIP2930TransactionRequest {
    fn from(tx: EIP2930Transaction) -> Self {
        Self {
            chain_id: tx.chain_id,
            nonce: tx.nonce,
            gas_price: tx.gas_price,
            gas_limit: tx.gas_limit,
            kind: tx.kind,
            value: tx.value,
            input: tx.input,
            access_list: tx.access_list.0,
        }
    }
}

impl Encodable for EIP2930TransactionRequest {
    fn rlp_append(&self, s: &mut RlpStream) {
        s.begin_list(8);
        s.append(&self.chain_id);
        s.append(&self.nonce);
        s.append(&self.gas_price);
        s.append(&self.gas_limit);
        s.append(&self.kind);
        s.append(&self.value);
        s.append(&self.input.as_ref());
        s.append_list(&self.access_list);
    }
}

#[derive(Clone, Debug, PartialEq, Eq)]
pub struct LegacyTransactionRequest {
    pub nonce: U256,
    pub gas_price: U256,
    pub gas_limit: U256,
    pub kind: TransactionKind,
    pub value: U256,
    pub input: Bytes,
    pub chain_id: Option<u64>,
}

// == impl LegacyTransactionRequest ==

impl LegacyTransactionRequest {
    pub fn hash(&self) -> H256 {
        H256::from_slice(keccak256(&rlp::encode(self)).as_slice())
    }
}

impl From<LegacyTransaction> for LegacyTransactionRequest {
    fn from(tx: LegacyTransaction) -> Self {
        let chain_id = tx.chain_id();
        Self {
            nonce: tx.nonce,
            gas_price: tx.gas_price,
            gas_limit: tx.gas_limit,
            kind: tx.kind,
            value: tx.value,
            input: tx.input,
            chain_id,
        }
    }
}

impl Encodable for LegacyTransactionRequest {
    fn rlp_append(&self, s: &mut RlpStream) {
        if let Some(chain_id) = self.chain_id {
            s.begin_list(9);
            s.append(&self.nonce);
            s.append(&self.gas_price);
            s.append(&self.gas_limit);
            s.append(&self.kind);
            s.append(&self.value);
            s.append(&self.input.as_ref());
            s.append(&chain_id);
            s.append(&0u8);
            s.append(&0u8);
        } else {
            s.begin_list(6);
            s.append(&self.nonce);
            s.append(&self.gas_price);
            s.append(&self.gas_limit);
            s.append(&self.kind);
            s.append(&self.value);
            s.append(&self.input.as_ref());
        }
    }
}

#[derive(Clone, Debug, PartialEq, Eq)]
#[cfg_attr(feature = "fastrlp", derive(open_fastrlp::RlpEncodable, open_fastrlp::RlpDecodable))]
pub struct EIP1559TransactionRequest {
    pub chain_id: u64,
    pub nonce: U256,
    pub max_priority_fee_per_gas: U256,
    pub max_fee_per_gas: U256,
    pub gas_limit: U256,
    pub kind: TransactionKind,
    pub value: U256,
    pub input: Bytes,
    pub access_list: Vec<AccessListItem>,
}

// == impl EIP1559TransactionRequest ==

impl EIP1559TransactionRequest {
    pub fn hash(&self) -> H256 {
        let encoded = rlp::encode(self);
        let mut out = vec![0; 1 + encoded.len()];
        out[0] = 2;
        out[1..].copy_from_slice(&encoded);
        H256::from_slice(keccak256(&out).as_slice())
    }
}

impl From<EIP1559Transaction> for EIP1559TransactionRequest {
    fn from(t: EIP1559Transaction) -> Self {
        Self {
            chain_id: t.chain_id,
            nonce: t.nonce,
            max_priority_fee_per_gas: t.max_priority_fee_per_gas,
            max_fee_per_gas: t.max_fee_per_gas,
            gas_limit: t.gas_limit,
            kind: t.kind,
            value: t.value,
            input: t.input,
            access_list: t.access_list.0,
        }
    }
}

impl Encodable for EIP1559TransactionRequest {
    fn rlp_append(&self, s: &mut RlpStream) {
        s.begin_list(9);
        s.append(&self.chain_id);
        s.append(&self.nonce);
        s.append(&self.max_priority_fee_per_gas);
        s.append(&self.max_fee_per_gas);
        s.append(&self.gas_limit);
        s.append(&self.kind);
        s.append(&self.value);
        s.append(&self.input.as_ref());
        s.append_list(&self.access_list);
    }
}

#[derive(Clone, Debug, PartialEq, Eq)]
pub struct DepositTransactionRequest {
    pub from: Address,
    pub source_hash: H256,
    pub kind: TransactionKind,
    pub mint: U256,
    pub value: U256,
    pub gas_limit: U256,
    pub is_system_tx: bool,
    pub input: Bytes,
}

// == impl DepositTransactionRequest ==

impl DepositTransactionRequest {
    pub fn hash(&self) -> H256 {
        H256::from_slice(keccak256(&rlp::encode(self)).as_slice())
    }
}

impl From<DepositTransaction> for DepositTransactionRequest {
    fn from(tx: DepositTransaction) -> Self {
        Self {
            from: tx.from,
            source_hash: tx.source_hash,
            kind: tx.kind,
            mint: tx.mint,
            value: tx.value,
            gas_limit: tx.gas_limit,
            is_system_tx: tx.is_system_tx,
            input: tx.input,
        }
    }
}

impl Encodable for DepositTransactionRequest {
    fn rlp_append(&self, s: &mut RlpStream) {
        s.begin_list(8);
        s.append(&self.from);
        s.append(&self.source_hash);
        s.append(&self.kind);
        s.append(&self.mint);
        s.append(&self.value);
        s.append(&self.gas_limit);
        s.append(&self.is_system_tx);
        s.append(&self.input.as_ref());
    }
}

/// A wrapper for `TypedTransaction` that allows impersonating accounts.
///
/// This is a helper that carries the `impersonated` sender so that the right hash
/// [TypedTransaction::impersonated_hash] can be created.
#[derive(Clone, Debug, PartialEq, Eq, Hash)]
#[cfg_attr(feature = "serde", derive(serde::Serialize, serde::Deserialize))]
pub struct MaybeImpersonatedTransaction {
    #[cfg_attr(feature = "serde", serde(flatten))]
    pub transaction: TypedTransaction,
    #[cfg_attr(feature = "serde", serde(skip))]
    pub impersonated_sender: Option<Address>,
}

// === impl MaybeImpersonatedTransaction ===

impl MaybeImpersonatedTransaction {
    /// Creates a new wrapper for the given transaction
    pub fn new(transaction: TypedTransaction) -> Self {
        Self { transaction, impersonated_sender: None }
    }

    /// Creates a new impersonated transaction wrapper using the given sender
    pub fn impersonated(transaction: TypedTransaction, impersonated_sender: Address) -> Self {
        Self { transaction, impersonated_sender: Some(impersonated_sender) }
    }

    /// Recovers the Ethereum address which was used to sign the transaction.
    ///
    /// Note: this is feature gated so it does not conflict with the `Deref`ed
    /// [TypedTransaction::recover] function by default.
    #[cfg(feature = "impersonated-tx")]
    pub fn recover(&self) -> Result<Address, SignatureError> {
        if let Some(sender) = self.impersonated_sender {
            return Ok(sender)
        }
        self.transaction.recover()
    }

    /// Returns the hash of the transaction
    ///
    /// Note: this is feature gated so it does not conflict with the `Deref`ed
    /// [TypedTransaction::hash] function by default.
    #[cfg(feature = "impersonated-tx")]
    pub fn hash(&self) -> H256 {
        if self.transaction.is_impersonated() {
            if let Some(sender) = self.impersonated_sender {
                return self.transaction.impersonated_hash(sender)
            }
        }
        self.transaction.hash()
    }
}

impl Encodable for MaybeImpersonatedTransaction {
    fn rlp_append(&self, s: &mut RlpStream) {
        self.transaction.rlp_append(s)
    }
}

impl From<MaybeImpersonatedTransaction> for TypedTransaction {
    fn from(value: MaybeImpersonatedTransaction) -> Self {
        value.transaction
    }
}

impl From<TypedTransaction> for MaybeImpersonatedTransaction {
    fn from(value: TypedTransaction) -> Self {
        MaybeImpersonatedTransaction::new(value)
    }
}

impl Decodable for MaybeImpersonatedTransaction {
    fn decode(rlp: &Rlp) -> Result<Self, DecoderError> {
        let transaction = TypedTransaction::decode(rlp)?;
        Ok(Self { transaction, impersonated_sender: None })
    }
}

#[cfg(feature = "fastrlp")]
impl open_fastrlp::Encodable for MaybeImpersonatedTransaction {
    fn encode(&self, out: &mut dyn open_fastrlp::BufMut) {
        self.transaction.encode(out)
    }
    fn length(&self) -> usize {
        self.transaction.length()
    }
}

#[cfg(feature = "fastrlp")]
impl open_fastrlp::Decodable for MaybeImpersonatedTransaction {
    fn decode(buf: &mut &[u8]) -> Result<Self, open_fastrlp::DecodeError> {
        Ok(Self { transaction: open_fastrlp::Decodable::decode(buf)?, impersonated_sender: None })
    }
}

impl AsRef<TypedTransaction> for MaybeImpersonatedTransaction {
    fn as_ref(&self) -> &TypedTransaction {
        &self.transaction
    }
}

impl Deref for MaybeImpersonatedTransaction {
    type Target = TypedTransaction;

    fn deref(&self) -> &Self::Target {
        &self.transaction
    }
}

#[derive(Clone, Debug, PartialEq, Eq, Hash)]
#[cfg_attr(feature = "serde", derive(serde::Serialize, serde::Deserialize))]
pub enum TypedTransaction {
    /// Legacy transaction type
    Legacy(LegacyTransaction),
    /// EIP-2930 transaction
    EIP2930(EIP2930Transaction),
    /// EIP-1559 transaction
    EIP1559(EIP1559Transaction),
    /// op-stack deposit transaction
    Deposit(DepositTransaction),
}

// == impl TypedTransaction ==

impl TypedTransaction {
    /// Returns true if the transaction uses dynamic fees: EIP1559
    pub fn is_dynamic_fee(&self) -> bool {
        matches!(self, TypedTransaction::EIP1559(_))
    }

    pub fn gas_price(&self) -> U256 {
        match self {
            TypedTransaction::Legacy(tx) => tx.gas_price,
            TypedTransaction::EIP2930(tx) => tx.gas_price,
            TypedTransaction::EIP1559(tx) => tx.max_fee_per_gas,
            TypedTransaction::Deposit(_) => U256::from(0),
        }
    }

    pub fn gas_limit(&self) -> U256 {
        match self {
            TypedTransaction::Legacy(tx) => tx.gas_limit,
            TypedTransaction::EIP2930(tx) => tx.gas_limit,
            TypedTransaction::EIP1559(tx) => tx.gas_limit,
            TypedTransaction::Deposit(tx) => tx.gas_limit,
        }
    }

    pub fn value(&self) -> U256 {
        match self {
            TypedTransaction::Legacy(tx) => tx.value,
            TypedTransaction::EIP2930(tx) => tx.value,
            TypedTransaction::EIP1559(tx) => tx.value,
            TypedTransaction::Deposit(tx) => tx.value,
        }
    }

    pub fn data(&self) -> &Bytes {
        match self {
            TypedTransaction::Legacy(tx) => &tx.input,
            TypedTransaction::EIP2930(tx) => &tx.input,
            TypedTransaction::EIP1559(tx) => &tx.input,
            TypedTransaction::Deposit(tx) => &tx.input,
        }
    }

    /// Returns the transaction type
    pub fn r#type(&self) -> Option<u8> {
        match self {
            TypedTransaction::Legacy(_) => None,
            TypedTransaction::EIP2930(_) => Some(1),
            TypedTransaction::EIP1559(_) => Some(2),
            TypedTransaction::Deposit(_) => Some(0x7E),
        }
    }

    /// Max cost of the transaction
    pub fn max_cost(&self) -> U256 {
        self.gas_limit().saturating_mul(self.gas_price())
    }

    /// Returns a helper type that contains commonly used values as fields
    pub fn essentials(&self) -> TransactionEssentials {
        match self {
            TypedTransaction::Legacy(t) => TransactionEssentials {
                kind: t.kind,
                input: t.input.clone(),
                nonce: t.nonce,
                gas_limit: t.gas_limit,
                gas_price: Some(t.gas_price),
                max_fee_per_gas: None,
                max_priority_fee_per_gas: None,
                value: t.value,
                chain_id: t.chain_id(),
                access_list: Default::default(),
            },
            TypedTransaction::EIP2930(t) => TransactionEssentials {
                kind: t.kind,
                input: t.input.clone(),
                nonce: t.nonce,
                gas_limit: t.gas_limit,
                gas_price: Some(t.gas_price),
                max_fee_per_gas: None,
                max_priority_fee_per_gas: None,
                value: t.value,
                chain_id: Some(t.chain_id),
                access_list: t.access_list.clone(),
            },
            TypedTransaction::EIP1559(t) => TransactionEssentials {
                kind: t.kind,
                input: t.input.clone(),
                nonce: t.nonce,
                gas_limit: t.gas_limit,
                gas_price: None,
                max_fee_per_gas: Some(t.max_fee_per_gas),
                max_priority_fee_per_gas: Some(t.max_priority_fee_per_gas),
                value: t.value,
                chain_id: Some(t.chain_id),
                access_list: t.access_list.clone(),
            },
            TypedTransaction::Deposit(t) => TransactionEssentials {
                kind: t.kind,
                input: t.input.clone(),
                nonce: t.nonce,
                gas_limit: t.gas_limit,
                gas_price: Some(U256::from(0)),
                max_fee_per_gas: None,
                max_priority_fee_per_gas: None,
                value: t.value,
                chain_id: t.chain_id(),
                access_list: Default::default(),
            },
        }
    }

    pub fn nonce(&self) -> &U256 {
        match self {
            TypedTransaction::Legacy(t) => t.nonce(),
            TypedTransaction::EIP2930(t) => t.nonce(),
            TypedTransaction::EIP1559(t) => t.nonce(),
            TypedTransaction::Deposit(t) => t.nonce(),
        }
    }

    pub fn chain_id(&self) -> Option<u64> {
        match self {
            TypedTransaction::Legacy(t) => t.chain_id(),
            TypedTransaction::EIP2930(t) => Some(t.chain_id),
            TypedTransaction::EIP1559(t) => Some(t.chain_id),
            TypedTransaction::Deposit(t) => t.chain_id(),
        }
    }

    pub fn as_legacy(&self) -> Option<&LegacyTransaction> {
        match self {
            TypedTransaction::Legacy(tx) => Some(tx),
            _ => None,
        }
    }

    /// Returns true whether this tx is a legacy transaction
    pub fn is_legacy(&self) -> bool {
        matches!(self, TypedTransaction::Legacy(_))
    }

    /// Returns true whether this tx is a EIP1559 transaction
    pub fn is_eip1559(&self) -> bool {
        matches!(self, TypedTransaction::EIP1559(_))
    }

    /// Returns the hash of the transaction.
    ///
    /// Note: If this transaction has the Impersonated signature then this returns a modified unique
    /// hash. This allows us to treat impersonated transactions as unique.
    pub fn hash(&self) -> H256 {
        match self {
            TypedTransaction::Legacy(t) => t.hash(),
            TypedTransaction::EIP2930(t) => t.hash(),
            TypedTransaction::EIP1559(t) => t.hash(),
            TypedTransaction::Deposit(t) => t.hash(),
        }
    }

    /// Returns true if the transaction was impersonated (using the impersonate Signature)
    #[cfg(feature = "impersonated-tx")]
    pub fn is_impersonated(&self) -> bool {
        self.signature() == IMPERSONATED_SIGNATURE
    }

    /// Returns the hash if the transaction is impersonated (using a fake signature)
    ///
    /// This appends the `address` before hashing it
    #[cfg(feature = "impersonated-tx")]
    pub fn impersonated_hash(&self, sender: Address) -> H256 {
        let mut bytes = rlp::encode(self);
        bytes.extend_from_slice(sender.as_ref());
        H256::from_slice(keccak256(&bytes).as_slice())
    }

    /// Recovers the Ethereum address which was used to sign the transaction.
    pub fn recover(&self) -> Result<Address, SignatureError> {
        match self {
            TypedTransaction::Legacy(tx) => tx.recover(),
            TypedTransaction::EIP2930(tx) => tx.recover(),
            TypedTransaction::EIP1559(tx) => tx.recover(),
            TypedTransaction::Deposit(tx) => tx.recover(),
        }
    }

    /// Returns what kind of transaction this is
    pub fn kind(&self) -> &TransactionKind {
        match self {
            TypedTransaction::Legacy(tx) => &tx.kind,
            TypedTransaction::EIP2930(tx) => &tx.kind,
            TypedTransaction::EIP1559(tx) => &tx.kind,
            TypedTransaction::Deposit(tx) => &tx.kind,
        }
    }

    /// Returns the callee if this transaction is a call
    pub fn to(&self) -> Option<&Address> {
        self.kind().as_call()
    }

    /// Returns the Signature of the transaction
    pub fn signature(&self) -> Signature {
        match self {
            TypedTransaction::Legacy(tx) => tx.signature,
            TypedTransaction::EIP2930(tx) => {
                let v = tx.odd_y_parity as u8;
                let r = U256::from_big_endian(&tx.r[..]);
                let s = U256::from_big_endian(&tx.s[..]);
                Signature { r, s, v: v.into() }
            }
            TypedTransaction::EIP1559(tx) => {
                let v = tx.odd_y_parity as u8;
                let r = U256::from_big_endian(&tx.r[..]);
                let s = U256::from_big_endian(&tx.s[..]);
                Signature { r, s, v: v.into() }
            }
            TypedTransaction::Deposit(_) => Signature { r: U256::zero(), s: U256::zero(), v: 0 },
        }
    }
}

impl Encodable for TypedTransaction {
    fn rlp_append(&self, s: &mut RlpStream) {
        match self {
            TypedTransaction::Legacy(tx) => tx.rlp_append(s),
            TypedTransaction::EIP2930(tx) => enveloped(1, tx, s),
            TypedTransaction::EIP1559(tx) => enveloped(2, tx, s),
            TypedTransaction::Deposit(tx) => enveloped(0x7E, tx, s),
        }
    }
}

impl Decodable for TypedTransaction {
    fn decode(rlp: &Rlp) -> Result<Self, DecoderError> {
        if rlp.is_list() {
            return Ok(TypedTransaction::Legacy(rlp.as_val()?))
        }
        let [first, s @ ..] = rlp.data()? else {
            return Err(DecoderError::Custom("empty slice"));
        };
        // "advance" the header, see comments in fastrlp impl below
        let s = if s.is_empty() { &rlp.as_raw()[1..] } else { s };

        match *first {
            0x01 => rlp::decode(s).map(TypedTransaction::EIP2930),
            0x02 => rlp::decode(s).map(TypedTransaction::EIP1559),
            0x7E => rlp::decode(s).map(TypedTransaction::Deposit),
            _ => Err(DecoderError::Custom("invalid tx type")),
        }
    }
}

#[cfg(feature = "fastrlp")]
impl open_fastrlp::Encodable for TypedTransaction {
    fn encode(&self, out: &mut dyn open_fastrlp::BufMut) {
        match self {
            TypedTransaction::Legacy(tx) => tx.encode(out),
            tx => {
                let payload_len = match tx {
                    TypedTransaction::EIP2930(tx) => tx.length() + 1,
                    TypedTransaction::EIP1559(tx) => tx.length() + 1,
                    TypedTransaction::Deposit(tx) => tx.length() + 1,
                    _ => unreachable!("legacy tx length already matched"),
                };

                match tx {
                    TypedTransaction::EIP2930(tx) => {
                        let tx_string_header =
                            open_fastrlp::Header { list: false, payload_length: payload_len };

                        tx_string_header.encode(out);
                        out.put_u8(0x01);
                        tx.encode(out);
                    }
                    TypedTransaction::EIP1559(tx) => {
                        let tx_string_header =
                            open_fastrlp::Header { list: false, payload_length: payload_len };

                        tx_string_header.encode(out);
                        out.put_u8(0x02);
                        tx.encode(out);
                    }
                    TypedTransaction::Deposit(tx) => {
                        let tx_string_header =
                            open_fastrlp::Header { list: false, payload_length: payload_len };

                        tx_string_header.encode(out);
                        out.put_u8(0x7E);
                        tx.encode(out);
                    }
                    _ => unreachable!("legacy tx encode already matched"),
                }
            }
        }
    }
    fn length(&self) -> usize {
        match self {
            TypedTransaction::Legacy(tx) => tx.length(),
            tx => {
                let payload_len = match tx {
                    TypedTransaction::EIP2930(tx) => tx.length() + 1,
                    TypedTransaction::EIP1559(tx) => tx.length() + 1,
                    TypedTransaction::Deposit(tx) => tx.length() + 1,
                    _ => unreachable!("legacy tx length already matched"),
                };
                // we include a string header for signed types txs, so include the length here
                payload_len + open_fastrlp::length_of_length(payload_len)
            }
        }
    }
}

#[cfg(feature = "fastrlp")]
impl open_fastrlp::Decodable for TypedTransaction {
    fn decode(buf: &mut &[u8]) -> Result<Self, open_fastrlp::DecodeError> {
        use bytes::Buf;
        use std::cmp::Ordering;

        let first = *buf.first().ok_or(open_fastrlp::DecodeError::Custom("empty slice"))?;

        // a signed transaction is either encoded as a string (non legacy) or a list (legacy).
        // We should not consume the buffer if we are decoding a legacy transaction, so let's
        // check if the first byte is between 0x80 and 0xbf.
        match first.cmp(&open_fastrlp::EMPTY_LIST_CODE) {
            Ordering::Less => {
                // strip out the string header
                // NOTE: typed transaction encodings either contain a "rlp header" which contains
                // the type of the payload and its length, or they do not contain a header and
                // start with the tx type byte.
                //
                // This line works for both types of encodings because byte slices starting with
                // 0x01 and 0x02 return a Header { list: false, payload_length: 1 } when input to
                // Header::decode.
                // If the encoding includes a header, the header will be properly decoded and
                // consumed.
                // Otherwise, header decoding will succeed but nothing is consumed.
                let _header = open_fastrlp::Header::decode(buf)?;
                let tx_type = *buf.first().ok_or(open_fastrlp::DecodeError::Custom(
                    "typed tx cannot be decoded from an empty slice",
                ))?;
                if tx_type == 0x01 {
                    buf.advance(1);
                    <EIP2930Transaction as open_fastrlp::Decodable>::decode(buf)
                        .map(TypedTransaction::EIP2930)
                } else if tx_type == 0x02 {
                    buf.advance(1);
                    <EIP1559Transaction as open_fastrlp::Decodable>::decode(buf)
                        .map(TypedTransaction::EIP1559)
                } else if tx_type == 0x7E {
                    buf.advance(1);
                    <DepositTransaction as open_fastrlp::Decodable>::decode(buf)
                        .map(TypedTransaction::Deposit)
                } else {
                    Err(open_fastrlp::DecodeError::Custom("invalid tx type"))
                }
            }
            Ordering::Equal => Err(open_fastrlp::DecodeError::Custom(
                "an empty list is not a valid transaction encoding",
            )),
            Ordering::Greater => <LegacyTransaction as open_fastrlp::Decodable>::decode(buf)
                .map(TypedTransaction::Legacy),
        }
    }
}

#[derive(Clone, Debug, PartialEq, Eq, Hash)]
#[cfg_attr(feature = "fastrlp", derive(open_fastrlp::RlpEncodable, open_fastrlp::RlpDecodable))]
#[cfg_attr(feature = "serde", derive(serde::Serialize, serde::Deserialize))]
pub struct LegacyTransaction {
    pub nonce: U256,
    pub gas_price: U256,
    pub gas_limit: U256,
    pub kind: TransactionKind,
    pub value: U256,
    pub input: Bytes,
    pub signature: Signature,
}

impl LegacyTransaction {
    pub fn nonce(&self) -> &U256 {
        &self.nonce
    }

    pub fn hash(&self) -> H256 {
        H256::from_slice(keccak256(&rlp::encode(self)).as_slice())
    }

    /// Recovers the Ethereum address which was used to sign the transaction.
    pub fn recover(&self) -> Result<Address, SignatureError> {
        self.signature.recover(LegacyTransactionRequest::from(self.clone()).hash())
    }

    pub fn chain_id(&self) -> Option<u64> {
        if self.signature.v > 36 {
            Some((self.signature.v - 35) / 2)
        } else {
            None
        }
    }

    /// See <https://github.com/ethereum/EIPs/blob/master/EIPS/eip-155.md>
    /// > If you do, then the v of the signature MUST be set to {0,1} + CHAIN_ID * 2 + 35 where
    /// > {0,1} is the parity of the y value of the curve point for which r is the x-value in the
    /// > secp256k1 signing process.
    pub fn meets_eip155(&self, chain_id: u64) -> bool {
        let double_chain_id = chain_id.saturating_mul(2);
        let v = self.signature.v;
        v == double_chain_id + 35 || v == double_chain_id + 36
    }
}

impl Encodable for LegacyTransaction {
    fn rlp_append(&self, s: &mut RlpStream) {
        s.begin_list(9);
        s.append(&self.nonce);
        s.append(&self.gas_price);
        s.append(&self.gas_limit);
        s.append(&self.kind);
        s.append(&self.value);
        s.append(&self.input.as_ref());
        s.append(&self.signature.v);
        s.append(&self.signature.r);
        s.append(&self.signature.s);
    }
}

impl Decodable for LegacyTransaction {
    fn decode(rlp: &Rlp) -> Result<Self, DecoderError> {
        if rlp.item_count()? != 9 {
            return Err(DecoderError::RlpIncorrectListLen)
        }

        let v = rlp.val_at(6)?;
        let r = rlp.val_at::<U256>(7)?;
        let s = rlp.val_at::<U256>(8)?;

        Ok(Self {
            nonce: rlp.val_at(0)?,
            gas_price: rlp.val_at(1)?,
            gas_limit: rlp.val_at(2)?,
            kind: rlp.val_at(3)?,
            value: rlp.val_at(4)?,
            input: rlp.val_at::<Vec<u8>>(5)?.into(),
            signature: Signature { v, r, s },
        })
    }
}

#[derive(Clone, Debug, PartialEq, Eq, Hash)]
#[cfg_attr(feature = "fastrlp", derive(open_fastrlp::RlpEncodable, open_fastrlp::RlpDecodable))]
#[cfg_attr(feature = "serde", derive(serde::Serialize, serde::Deserialize))]
pub struct EIP2930Transaction {
    pub chain_id: u64,
    pub nonce: U256,
    pub gas_price: U256,
    pub gas_limit: U256,
    pub kind: TransactionKind,
    pub value: U256,
    pub input: Bytes,
    pub access_list: AccessList,
    pub odd_y_parity: bool,
    pub r: H256,
    pub s: H256,
}

impl EIP2930Transaction {
    pub fn nonce(&self) -> &U256 {
        &self.nonce
    }

    pub fn hash(&self) -> H256 {
        let encoded = rlp::encode(self);
        let mut out = vec![0; 1 + encoded.len()];
        out[0] = 1;
        out[1..].copy_from_slice(&encoded);
        H256::from_slice(keccak256(&out).as_slice())
    }

    /// Recovers the Ethereum address which was used to sign the transaction.
    pub fn recover(&self) -> Result<Address, SignatureError> {
        let mut sig = [0u8; 65];
        sig[0..32].copy_from_slice(&self.r[..]);
        sig[32..64].copy_from_slice(&self.s[..]);
        sig[64] = self.odd_y_parity as u8;
        let signature = Signature::try_from(&sig[..])?;
        signature.recover(EIP2930TransactionRequest::from(self.clone()).hash())
    }
}

impl Encodable for EIP2930Transaction {
    fn rlp_append(&self, s: &mut RlpStream) {
        s.begin_list(11);
        s.append(&self.chain_id);
        s.append(&self.nonce);
        s.append(&self.gas_price);
        s.append(&self.gas_limit);
        s.append(&self.kind);
        s.append(&self.value);
        s.append(&self.input.as_ref());
        s.append(&self.access_list);
        s.append(&self.odd_y_parity);
        s.append(&U256::from_big_endian(&self.r[..]));
        s.append(&U256::from_big_endian(&self.s[..]));
    }
}

impl Decodable for EIP2930Transaction {
    fn decode(rlp: &Rlp) -> Result<Self, DecoderError> {
        if rlp.item_count()? != 11 {
            return Err(DecoderError::RlpIncorrectListLen)
        }

        Ok(Self {
            chain_id: rlp.val_at(0)?,
            nonce: rlp.val_at(1)?,
            gas_price: rlp.val_at(2)?,
            gas_limit: rlp.val_at(3)?,
            kind: rlp.val_at(4)?,
            value: rlp.val_at(5)?,
            input: rlp.val_at::<Vec<u8>>(6)?.into(),
            access_list: rlp.val_at(7)?,
            odd_y_parity: rlp.val_at(8)?,
            r: {
                let mut rarr = [0u8; 32];
                rlp.val_at::<U256>(9)?.to_big_endian(&mut rarr);
                H256::from(rarr)
            },
            s: {
                let mut sarr = [0u8; 32];
                rlp.val_at::<U256>(10)?.to_big_endian(&mut sarr);
                H256::from(sarr)
            },
        })
    }
}

#[derive(Clone, Debug, PartialEq, Eq, Hash)]
#[cfg_attr(feature = "fastrlp", derive(open_fastrlp::RlpEncodable, open_fastrlp::RlpDecodable))]
#[cfg_attr(feature = "serde", derive(serde::Serialize, serde::Deserialize))]
pub struct EIP1559Transaction {
    pub chain_id: u64,
    pub nonce: U256,
    pub max_priority_fee_per_gas: U256,
    pub max_fee_per_gas: U256,
    pub gas_limit: U256,
    pub kind: TransactionKind,
    pub value: U256,
    pub input: Bytes,
    pub access_list: AccessList,
    pub odd_y_parity: bool,
    pub r: H256,
    pub s: H256,
}

impl EIP1559Transaction {
    pub fn nonce(&self) -> &U256 {
        &self.nonce
    }

    pub fn hash(&self) -> H256 {
        let encoded = rlp::encode(self);
        let mut out = vec![0; 1 + encoded.len()];
        out[0] = 2;
        out[1..].copy_from_slice(&encoded);
        H256::from_slice(keccak256(&out).as_slice())
    }

    /// Recovers the Ethereum address which was used to sign the transaction.
    pub fn recover(&self) -> Result<Address, SignatureError> {
        let mut sig = [0u8; 65];
        sig[0..32].copy_from_slice(&self.r[..]);
        sig[32..64].copy_from_slice(&self.s[..]);
        sig[64] = self.odd_y_parity as u8;
        let signature = Signature::try_from(&sig[..])?;
        signature.recover(EIP1559TransactionRequest::from(self.clone()).hash())
    }
}

impl Encodable for EIP1559Transaction {
    fn rlp_append(&self, s: &mut RlpStream) {
        s.begin_list(12);
        s.append(&self.chain_id);
        s.append(&self.nonce);
        s.append(&self.max_priority_fee_per_gas);
        s.append(&self.max_fee_per_gas);
        s.append(&self.gas_limit);
        s.append(&self.kind);
        s.append(&self.value);
        s.append(&self.input.as_ref());
        s.append(&self.access_list);
        s.append(&self.odd_y_parity);
        s.append(&U256::from_big_endian(&self.r[..]));
        s.append(&U256::from_big_endian(&self.s[..]));
    }
}

impl Decodable for EIP1559Transaction {
    fn decode(rlp: &Rlp) -> Result<Self, DecoderError> {
        if rlp.item_count()? != 12 {
            return Err(DecoderError::RlpIncorrectListLen)
        }

        Ok(Self {
            chain_id: rlp.val_at(0)?,
            nonce: rlp.val_at(1)?,
            max_priority_fee_per_gas: rlp.val_at(2)?,
            max_fee_per_gas: rlp.val_at(3)?,
            gas_limit: rlp.val_at(4)?,
            kind: rlp.val_at(5)?,
            value: rlp.val_at(6)?,
            input: rlp.val_at::<Vec<u8>>(7)?.into(),
            access_list: rlp.val_at(8)?,
            odd_y_parity: rlp.val_at(9)?,
            r: {
                let mut rarr = [0u8; 32];
                rlp.val_at::<U256>(10)?.to_big_endian(&mut rarr);
                H256::from(rarr)
            },
            s: {
                let mut sarr = [0u8; 32];
                rlp.val_at::<U256>(11)?.to_big_endian(&mut sarr);
                H256::from(sarr)
            },
        })
    }
}

#[derive(Clone, Debug, PartialEq, Eq, Hash)]
#[cfg_attr(feature = "fastrlp", derive(open_fastrlp::RlpEncodable, open_fastrlp::RlpDecodable))]
#[cfg_attr(feature = "serde", derive(serde::Serialize, serde::Deserialize))]

pub struct DepositTransaction {
    pub nonce: U256,
    pub source_hash: H256,
    pub from: Address,
    pub kind: TransactionKind,
    pub mint: U256,
    pub value: U256,
    pub gas_limit: U256,
    pub is_system_tx: bool,
    pub input: Bytes,
}

impl DepositTransaction {
    pub fn nonce(&self) -> &U256 {
        &self.nonce
    }

    pub fn hash(&self) -> H256 {
        H256::from_slice(keccak256(&rlp::encode(self)).as_slice())
    }

    /// Recovers the Ethereum address which was used to sign the transaction.
    pub fn recover(&self) -> Result<Address, SignatureError> {
        Ok(self.from)
    }

    pub fn chain_id(&self) -> Option<u64> {
        None
    }
}

impl Encodable for DepositTransaction {
    fn rlp_append(&self, s: &mut RlpStream) {
        s.begin_list(9);
        s.append(&self.nonce);
        s.append(&self.source_hash);
        s.append(&self.from);
        s.append(&self.kind);
        s.append(&self.mint);
        s.append(&self.value);
        s.append(&self.gas_limit);
        s.append(&self.is_system_tx);
        s.append(&self.input.as_ref());
    }
}

impl Decodable for DepositTransaction {
    fn decode(rlp: &Rlp) -> Result<Self, DecoderError> {
        if rlp.item_count()? != 8 {
            return Err(DecoderError::RlpIncorrectListLen)
        }

        Ok(Self {
            source_hash: rlp.val_at(0)?,
            from: rlp.val_at(1)?,
            kind: rlp.val_at(2)?,
            mint: rlp.val_at(3)?,
            value: rlp.val_at(4)?,
            gas_limit: rlp.val_at(5)?,
            is_system_tx: rlp.val_at(6)?,
            input: rlp.val_at::<Vec<u8>>(7)?.into(),
            nonce: U256::from(0),
        })
    }
}

#[derive(Clone, Debug, PartialEq, Eq)]
pub struct TransactionEssentials {
    pub kind: TransactionKind,
    pub input: Bytes,
    pub nonce: U256,
    pub gas_limit: U256,
    pub gas_price: Option<U256>,
    pub max_fee_per_gas: Option<U256>,
    pub max_priority_fee_per_gas: Option<U256>,
    pub value: U256,
    pub chain_id: Option<u64>,
    pub access_list: AccessList,
}

/// Queued transaction
#[derive(Clone, Debug, PartialEq, Eq)]
pub struct PendingTransaction {
    /// The actual transaction
    pub transaction: MaybeImpersonatedTransaction,
    /// the recovered sender of this transaction
    sender: Address,
    /// hash of `transaction`, so it can easily be reused with encoding and hashing agan
    hash: TxHash,
}

// == impl PendingTransaction ==

impl PendingTransaction {
    /// Creates a new pending transaction and tries to verify transaction and recover sender.
    pub fn new(transaction: TypedTransaction) -> Result<Self, SignatureError> {
        let sender = transaction.recover()?;
        Ok(Self { hash: transaction.hash(), transaction: transaction.into(), sender })
    }

    /// Creates a new transaction with the given sender.
    ///
    /// In order to prevent collisions from multiple different impersonated accounts, we update the
    /// transaction's hash with the address to make it unique.
    ///
    /// See: <https://github.com/foundry-rs/foundry/issues/3759>
    #[cfg(feature = "impersonated-tx")]
    pub fn with_impersonated(transaction: TypedTransaction, sender: Address) -> Self {
        let hash = transaction.impersonated_hash(sender);
        let transaction = MaybeImpersonatedTransaction::impersonated(transaction, sender);
        Self { hash, transaction, sender }
    }

    pub fn nonce(&self) -> &U256 {
        self.transaction.nonce()
    }

    pub fn hash(&self) -> &TxHash {
        &self.hash
    }

    pub fn sender(&self) -> &Address {
        &self.sender
    }

    /// Converts the [PendingTransaction] into the [TxEnv] context that [`revm`](foundry_evm)
    /// expects.
    pub fn to_revm_tx_env(&self) -> TxEnv {
        fn transact_to(kind: &TransactionKind) -> TransactTo {
            match kind {
                TransactionKind::Call(c) => TransactTo::Call((*c).to_alloy()),
                TransactionKind::Create => TransactTo::Create(CreateScheme::Create),
            }
        }

        let caller = *self.sender();
        match &self.transaction.transaction {
            TypedTransaction::Legacy(tx) => {
                let chain_id = tx.chain_id();
                let LegacyTransaction { nonce, gas_price, gas_limit, value, kind, input, .. } = tx;
                TxEnv {
                    caller: caller.to_alloy(),
                    transact_to: transact_to(kind),
                    data: alloy_primitives::Bytes(input.0.clone()),
                    chain_id,
                    nonce: Some(nonce.as_u64()),
                    value: (*value).to_alloy(),
                    gas_price: (*gas_price).to_alloy(),
                    gas_priority_fee: None,
                    gas_limit: gas_limit.as_u64(),
                    access_list: vec![],
                    ..Default::default()
                }
            }
            TypedTransaction::EIP2930(tx) => {
                let EIP2930Transaction {
                    chain_id,
                    nonce,
                    gas_price,
                    gas_limit,
                    kind,
                    value,
                    input,
                    access_list,
                    ..
                } = tx;
                TxEnv {
                    caller: (caller).to_alloy(),
                    transact_to: transact_to(kind),
                    data: alloy_primitives::Bytes(input.0.clone()),
                    chain_id: Some(*chain_id),
                    nonce: Some(nonce.as_u64()),
                    value: (*value).to_alloy(),
                    gas_price: (*gas_price).to_alloy(),
                    gas_priority_fee: None,
                    gas_limit: gas_limit.as_u64(),
                    access_list: to_revm_access_list(access_list.0.clone()),
                    ..Default::default()
                }
            }
            TypedTransaction::EIP1559(tx) => {
                let EIP1559Transaction {
                    chain_id,
                    nonce,
                    max_priority_fee_per_gas,
                    max_fee_per_gas,
                    gas_limit,
                    kind,
                    value,
                    input,
                    access_list,
                    ..
                } = tx;
                TxEnv {
                    caller: (caller).to_alloy(),
                    transact_to: transact_to(kind),
                    data: alloy_primitives::Bytes(input.0.clone()),
                    chain_id: Some(*chain_id),
                    nonce: Some(nonce.as_u64()),
                    value: (*value).to_alloy(),
                    gas_price: (*max_fee_per_gas).to_alloy(),
                    gas_priority_fee: Some((*max_priority_fee_per_gas).to_alloy()),
                    gas_limit: gas_limit.as_u64(),
                    access_list: to_revm_access_list(access_list.0.clone()),
                    ..Default::default()
                }
            }
            TypedTransaction::Deposit(tx) => {
                let chain_id = tx.chain_id();
                let DepositTransaction {
                    nonce,
                    source_hash,
                    gas_limit,
                    value,
                    kind,
                    mint,
                    input,
                    is_system_tx,
                    ..
                } = tx;
                TxEnv {
                    caller: caller.to_alloy(),
                    transact_to: transact_to(kind),
                    data: alloy_primitives::Bytes(input.0.clone()),
                    chain_id,
                    nonce: Some(nonce.as_u64()),
                    value: (*value).to_alloy(),
                    gas_price: 0.to_alloy(),
                    gas_priority_fee: None,
                    gas_limit: gas_limit.as_u64(),
                    access_list: vec![],
                    optimism: OptimismFields {
                        source_hash: Some(source_hash.to_alloy()),
                        mint: Some(mint.as_u128()),
                        is_system_transaction: Some(*is_system_tx),
                        enveloped_tx: None,
                    },
                    ..Default::default()
                }
            }
        }
    }
}

/// Represents all relevant information of an executed transaction
#[derive(Clone, Debug, PartialEq, Eq)]
pub struct TransactionInfo {
    pub transaction_hash: H256,
    pub transaction_index: u32,
    pub from: Address,
    pub to: Option<Address>,
    pub contract_address: Option<Address>,
    pub logs: Vec<Log>,
    pub logs_bloom: Bloom,
    pub traces: Vec<CallTraceNode>,
    pub exit: InstructionResult,
    pub out: Option<Bytes>,
    pub nonce: u64,
}

#[cfg(test)]
mod tests {
    use super::*;
    use ethers_core::utils::hex;

    #[test]
    fn can_recover_sender() {
        // random mainnet tx: https://etherscan.io/tx/0x86718885c4b4218c6af87d3d0b0d83e3cc465df2a05c048aa4db9f1a6f9de91f
        let bytes = hex::decode("02f872018307910d808507204d2cb1827d0094388c818ca8b9251b393131c08a736a67ccb19297880320d04823e2701c80c001a0cf024f4815304df2867a1a74e9d2707b6abda0337d2d54a4438d453f4160f190a07ac0e6b3bc9395b5b9c8b9e6d77204a236577a5b18467b9175c01de4faa208d9").unwrap();

        let Ok(TypedTransaction::EIP1559(tx)) = rlp::decode(&bytes) else {
            panic!("decoding TypedTransaction failed");
        };
        assert_eq!(
            tx.hash(),
            "0x86718885c4b4218c6af87d3d0b0d83e3cc465df2a05c048aa4db9f1a6f9de91f".parse().unwrap()
        );
        assert_eq!(
            tx.recover().unwrap(),
            "0x95222290DD7278Aa3Ddd389Cc1E1d165CC4BAfe5".parse().unwrap()
        );
    }

    #[test]
    fn can_recover_sender_not_normalized() {
        let bytes = hex::decode("f85f800182520894095e7baea6a6c7c4c2dfeb977efac326af552d870a801ba048b55bfa915ac795c431978d8a6a992b628d557da5ff759b307d495a36649353a0efffd310ac743f371de3b9f7f9cb56c0b28ad43601b4ab949f53faa07bd2c804").unwrap();

        let tx: TypedTransaction = rlp::decode(&bytes).expect("decoding TypedTransaction failed");
        let tx = match tx {
            TypedTransaction::Legacy(tx) => tx,
            _ => panic!("Invalid typed transaction"),
        };
        assert_eq!(tx.input, Bytes::from(b""));
        assert_eq!(tx.gas_price, U256::from(0x01u64));
        assert_eq!(tx.gas_limit, U256::from(0x5208u64));
        assert_eq!(tx.nonce, U256::from(0x00u64));
        if let TransactionKind::Call(ref to) = tx.kind {
            assert_eq!(*to, "095e7baea6a6c7c4c2dfeb977efac326af552d87".parse().unwrap());
        } else {
            panic!();
        }
        assert_eq!(tx.value, U256::from(0x0au64));
        assert_eq!(
            tx.recover().unwrap(),
            "0f65fe9276bc9a24ae7083ae28e2660ef72df99e".parse().unwrap()
        );
    }

    #[test]
    #[cfg(feature = "fastrlp")]
    fn test_decode_fastrlp_create() {
        use bytes::BytesMut;
        use open_fastrlp::Encodable;

        // tests that a contract creation tx encodes and decodes properly

        let tx = TypedTransaction::EIP2930(EIP2930Transaction {
            chain_id: 1u64,
            nonce: U256::from(0),
            gas_price: U256::from(1),
            gas_limit: U256::from(2),
            kind: TransactionKind::Create,
            value: U256::from(3),
            input: Bytes::from(vec![1, 2]),
            odd_y_parity: true,
            r: H256::default(),
            s: H256::default(),
            access_list: vec![].into(),
        });

        let mut encoded = BytesMut::new();
        tx.encode(&mut encoded);

        let decoded =
            <TypedTransaction as open_fastrlp::Decodable>::decode(&mut &*encoded).unwrap();
        assert_eq!(decoded, tx);
    }

    #[test]
    #[cfg(feature = "fastrlp")]
    fn test_decode_fastrlp_create_goerli() {
        // test that an example create tx from goerli decodes properly
        let tx_bytes =
              hex::decode("02f901ee05228459682f008459682f11830209bf8080b90195608060405234801561001057600080fd5b50610175806100206000396000f3fe608060405234801561001057600080fd5b506004361061002b5760003560e01c80630c49c36c14610030575b600080fd5b61003861004e565b604051610045919061011d565b60405180910390f35b60606020600052600f6020527f68656c6c6f2073746174656d696e64000000000000000000000000000000000060405260406000f35b600081519050919050565b600082825260208201905092915050565b60005b838110156100be5780820151818401526020810190506100a3565b838111156100cd576000848401525b50505050565b6000601f19601f8301169050919050565b60006100ef82610084565b6100f9818561008f565b93506101098185602086016100a0565b610112816100d3565b840191505092915050565b6000602082019050818103600083015261013781846100e4565b90509291505056fea264697066735822122051449585839a4ea5ac23cae4552ef8a96b64ff59d0668f76bfac3796b2bdbb3664736f6c63430008090033c080a0136ebffaa8fc8b9fda9124de9ccb0b1f64e90fbd44251b4c4ac2501e60b104f9a07eb2999eec6d185ef57e91ed099afb0a926c5b536f0155dd67e537c7476e1471")
                  .unwrap();
        let _decoded =
            <TypedTransaction as open_fastrlp::Decodable>::decode(&mut &tx_bytes[..]).unwrap();
    }

    #[test]
    #[cfg(feature = "fastrlp")]
    fn test_decode_fastrlp_call() {
        use bytes::BytesMut;
        use open_fastrlp::Encodable;

        let tx = TypedTransaction::EIP2930(EIP2930Transaction {
            chain_id: 1u64,
            nonce: U256::from(0),
            gas_price: U256::from(1),
            gas_limit: U256::from(2),
            kind: TransactionKind::Call(Address::default()),
            value: U256::from(3),
            input: Bytes::from(vec![1, 2]),
            odd_y_parity: true,
            r: H256::default(),
            s: H256::default(),
            access_list: vec![].into(),
        });

        let mut encoded = BytesMut::new();
        tx.encode(&mut encoded);

        let decoded =
            <TypedTransaction as open_fastrlp::Decodable>::decode(&mut &*encoded).unwrap();
        assert_eq!(decoded, tx);
    }

    #[test]
    #[cfg(feature = "fastrlp")]
    fn decode_transaction_consumes_buffer() {
        let bytes = &mut &hex::decode("b87502f872041a8459682f008459682f0d8252089461815774383099e24810ab832a5b2a5425c154d58829a2241af62c000080c001a059e6b67f48fb32e7e570dfb11e042b5ad2e55e3ce3ce9cd989c7e06e07feeafda0016b83f4f980694ed2eee4d10667242b1f40dc406901b34125b008d334d47469").unwrap()[..];
        let _transaction_res =
            <TypedTransaction as open_fastrlp::Decodable>::decode(bytes).unwrap();
        assert_eq!(
            bytes.len(),
            0,
            "did not consume all bytes in the buffer, {:?} remaining",
            bytes.len()
        );
    }

    #[test]
    #[cfg(feature = "fastrlp")]
    fn decode_multiple_network_txs() {
        use std::str::FromStr;

        let bytes_first = &mut &hex::decode("f86b02843b9aca00830186a094d3e8763675e4c425df46cc3b5c0f6cbdac39604687038d7ea4c68000802ba00eb96ca19e8a77102767a41fc85a36afd5c61ccb09911cec5d3e86e193d9c5aea03a456401896b1b6055311536bf00a718568c744d8c1f9df59879e8350220ca18").unwrap()[..];
        let expected = TypedTransaction::Legacy(LegacyTransaction {
            nonce: 2u64.into(),
            gas_price: 1000000000u64.into(),
            gas_limit: 100000u64.into(),
            kind: TransactionKind::Call(Address::from_slice(
                &hex::decode("d3e8763675e4c425df46cc3b5c0f6cbdac396046").unwrap()[..],
            )),
            value: 1000000000000000u64.into(),
            input: Bytes::default(),
            signature: Signature {
                v: 43,
                r: U256::from_str(
                    "eb96ca19e8a77102767a41fc85a36afd5c61ccb09911cec5d3e86e193d9c5ae",
                )
                .unwrap(),
                s: U256::from_str(
                    "3a456401896b1b6055311536bf00a718568c744d8c1f9df59879e8350220ca18",
                )
                .unwrap(),
            },
        });
        assert_eq!(
            expected,
            <TypedTransaction as open_fastrlp::Decodable>::decode(bytes_first).unwrap()
        );

        let bytes_second = &mut &hex::decode("f86b01843b9aca00830186a094d3e8763675e4c425df46cc3b5c0f6cbdac3960468702769bb01b2a00802ba0e24d8bd32ad906d6f8b8d7741e08d1959df021698b19ee232feba15361587d0aa05406ad177223213df262cb66ccbb2f46bfdccfdfbbb5ffdda9e2c02d977631da").unwrap()[..];
        let expected = TypedTransaction::Legacy(LegacyTransaction {
            nonce: 1u64.into(),
            gas_price: 1000000000u64.into(),
            gas_limit: 100000u64.into(),
            kind: TransactionKind::Call(Address::from_slice(
                &hex::decode("d3e8763675e4c425df46cc3b5c0f6cbdac396046").unwrap()[..],
            )),
            value: 693361000000000u64.into(),
            input: Bytes::default(),
            signature: Signature {
                v: 43,
                r: U256::from_str(
                    "e24d8bd32ad906d6f8b8d7741e08d1959df021698b19ee232feba15361587d0a",
                )
                .unwrap(),
                s: U256::from_str(
                    "5406ad177223213df262cb66ccbb2f46bfdccfdfbbb5ffdda9e2c02d977631da",
                )
                .unwrap(),
            },
        });
        assert_eq!(
            expected,
            <TypedTransaction as open_fastrlp::Decodable>::decode(bytes_second).unwrap()
        );

        let bytes_third = &mut &hex::decode("f86b0384773594008398968094d3e8763675e4c425df46cc3b5c0f6cbdac39604687038d7ea4c68000802ba0ce6834447c0a4193c40382e6c57ae33b241379c5418caac9cdc18d786fd12071a03ca3ae86580e94550d7c071e3a02eadb5a77830947c9225165cf9100901bee88").unwrap()[..];
        let expected = TypedTransaction::Legacy(LegacyTransaction {
            nonce: 3u64.into(),
            gas_price: 2000000000u64.into(),
            gas_limit: 10000000u64.into(),
            kind: TransactionKind::Call(Address::from_slice(
                &hex::decode("d3e8763675e4c425df46cc3b5c0f6cbdac396046").unwrap()[..],
            )),
            value: 1000000000000000u64.into(),
            input: Bytes::default(),
            signature: Signature {
                v: 43,
                r: U256::from_str(
                    "ce6834447c0a4193c40382e6c57ae33b241379c5418caac9cdc18d786fd12071",
                )
                .unwrap(),
                s: U256::from_str(
                    "3ca3ae86580e94550d7c071e3a02eadb5a77830947c9225165cf9100901bee88",
                )
                .unwrap(),
            },
        });
        assert_eq!(
            expected,
            <TypedTransaction as open_fastrlp::Decodable>::decode(bytes_third).unwrap()
        );

        let bytes_fourth = &mut &hex::decode("b87502f872041a8459682f008459682f0d8252089461815774383099e24810ab832a5b2a5425c154d58829a2241af62c000080c001a059e6b67f48fb32e7e570dfb11e042b5ad2e55e3ce3ce9cd989c7e06e07feeafda0016b83f4f980694ed2eee4d10667242b1f40dc406901b34125b008d334d47469").unwrap()[..];
        let expected = TypedTransaction::EIP1559(EIP1559Transaction {
            chain_id: 4,
            nonce: 26u64.into(),
            max_priority_fee_per_gas: 1500000000u64.into(),
            max_fee_per_gas: 1500000013u64.into(),
            gas_limit: 21000u64.into(),
            kind: TransactionKind::Call(Address::from_slice(
                &hex::decode("61815774383099e24810ab832a5b2a5425c154d5").unwrap()[..],
            )),
            value: 3000000000000000000u64.into(),
            input: Bytes::default(),
            access_list: AccessList::default(),
            odd_y_parity: true,
            r: H256::from_str("59e6b67f48fb32e7e570dfb11e042b5ad2e55e3ce3ce9cd989c7e06e07feeafd")
                .unwrap(),
            s: H256::from_str("016b83f4f980694ed2eee4d10667242b1f40dc406901b34125b008d334d47469")
                .unwrap(),
        });
        assert_eq!(
            expected,
            <TypedTransaction as open_fastrlp::Decodable>::decode(bytes_fourth).unwrap()
        );

        let bytes_fifth = &mut &hex::decode("f8650f84832156008287fb94cf7f9e66af820a19257a2108375b180b0ec491678204d2802ca035b7bfeb9ad9ece2cbafaaf8e202e706b4cfaeb233f46198f00b44d4a566a981a0612638fb29427ca33b9a3be2a0a561beecfe0269655be160d35e72d366a6a860").unwrap()[..];
        let expected = TypedTransaction::Legacy(LegacyTransaction {
            nonce: 15u64.into(),
            gas_price: 2200000000u64.into(),
            gas_limit: 34811u64.into(),
            kind: TransactionKind::Call(Address::from_slice(
                &hex::decode("cf7f9e66af820a19257a2108375b180b0ec49167").unwrap()[..],
            )),
            value: 1234u64.into(),
            input: Bytes::default(),
            signature: Signature {
                v: 44,
                r: U256::from_str(
                    "35b7bfeb9ad9ece2cbafaaf8e202e706b4cfaeb233f46198f00b44d4a566a981",
                )
                .unwrap(),
                s: U256::from_str(
                    "612638fb29427ca33b9a3be2a0a561beecfe0269655be160d35e72d366a6a860",
                )
                .unwrap(),
            },
        });
        assert_eq!(
            expected,
            <TypedTransaction as open_fastrlp::Decodable>::decode(bytes_fifth).unwrap()
        );

        let bytes_sixth = &mut &hex::decode("b8587ef85507a0000000000000000000000000000000000000000000000000000000000000000094cf7f9e66af820a19257a2108375b180b0ec491679461815774383099e24810ab832a5b2a5425c154d5808230398287fb0180").unwrap()[..];
        let expected: TypedTransaction = TypedTransaction::Deposit(DepositTransaction {
            nonce: 7u64.into(),
            source_hash: H256::from_str(
                "0000000000000000000000000000000000000000000000000000000000000000",
            )
            .unwrap(),
            from: "cf7f9e66af820a19257a2108375b180b0ec49167".parse().unwrap(),
            kind: TransactionKind::Call(Address::from_slice(
                &hex::decode("61815774383099e24810ab832a5b2a5425c154d5").unwrap()[..],
            )),
            mint: U256::zero(),
            value: 12345u64.into(),
            gas_limit: 34811u64.into(),
            input: Bytes::default(),
            is_system_tx: true,
        });
        assert_eq!(
            expected,
            <TypedTransaction as open_fastrlp::Decodable>::decode(bytes_sixth).unwrap()
        );
    }

    // <https://github.com/gakonst/ethers-rs/issues/1732>
    #[test]
    fn test_recover_legacy_tx() {
        let raw_tx = "f9015482078b8505d21dba0083022ef1947a250d5630b4cf539739df2c5dacb4c659f2488d880c46549a521b13d8b8e47ff36ab50000000000000000000000000000000000000000000066ab5a608bd00a23f2fe000000000000000000000000000000000000000000000000000000000000008000000000000000000000000048c04ed5691981c42154c6167398f95e8f38a7ff00000000000000000000000000000000000000000000000000000000632ceac70000000000000000000000000000000000000000000000000000000000000002000000000000000000000000c02aaa39b223fe8d0a0e5c4f27ead9083c756cc20000000000000000000000006c6ee5e31d828de241282b9606c8e98ea48526e225a0c9077369501641a92ef7399ff81c21639ed4fd8fc69cb793cfa1dbfab342e10aa0615facb2f1bcf3274a354cfe384a38d0cc008a11c2dd23a69111bc6930ba27a8";

        let tx: TypedTransaction = rlp::decode(&hex::decode(raw_tx).unwrap()).unwrap();
        let recovered = tx.recover().unwrap();
        let expected: Address = "0xa12e1462d0ced572f396f58b6e2d03894cd7c8a4".parse().unwrap();
        assert_eq!(expected, recovered);
    }
}<|MERGE_RESOLUTION|>--- conflicted
+++ resolved
@@ -26,13 +26,8 @@
 mod ethers_compat;
 
 pub use ethers_compat::{
-<<<<<<< HEAD
-    call_to_internal_tx_request, from_ethers_access_list, to_alloy_proof, to_ethers_access_list,
-    to_internal_tx_request,
-=======
     call_to_internal_tx_request, from_ethers_access_list, to_alloy_proof, to_alloy_state_override,
     to_ethers_access_list, to_ethers_state_override, to_internal_tx_request,
->>>>>>> f907bab1
 };
 
 /// The signature used to bypass signing via the `eth_sendUnsignedTransaction` cheat RPC
