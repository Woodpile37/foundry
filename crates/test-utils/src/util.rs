--- conflicted
+++ resolved
@@ -1,5 +1,6 @@
 use crate::init_tracing;
 use eyre::{Result, WrapErr};
+use fd_lock::RwLock;
 use foundry_compilers::{
     cache::SolFilesCache,
     error::Result as SolcResult,
@@ -50,8 +51,6 @@
 /// Another Solc version used when compiling tests. Necessary to avoid downloading multiple
 /// versions.
 pub const OTHER_SOLC_VERSION: &str = "0.8.22";
-<<<<<<< HEAD
-=======
 
 /// Creates a file lock to the global template dir.
 pub fn template_lock() -> RwLock<File> {
@@ -62,7 +61,6 @@
     );
     RwLock::new(lock_file)
 }
->>>>>>> 29c6829a
 
 /// Initializes a project with `forge init` at the given path.
 ///
@@ -84,15 +82,9 @@
     pretty_err(tpath, fs::create_dir_all(tpath));
 
     // Initialize the global template if necessary.
-<<<<<<< HEAD
-    let mut lock = crate::fd_lock::new_lock(TEMPLATE_LOCK.as_path());
-    let mut _read = Some(lock.read().unwrap());
-    if fs::read(&*TEMPLATE_LOCK).unwrap() != b"1" {
-=======
     let mut lock = template_lock();
     let mut _read = Some(lock.read().unwrap());
     if fs::read_to_string(&*TEMPLATE_LOCK).unwrap() != "1" {
->>>>>>> 29c6829a
         // We are the first to acquire the lock:
         // - initialize a new empty temp project;
         // - run `forge init`;
@@ -188,7 +180,7 @@
 }
 
 /// How to initialize a remote git project
-#[derive(Clone, Debug)]
+#[derive(Debug, Clone)]
 pub struct RemoteProject {
     id: String,
     run_build: bool,
@@ -245,7 +237,7 @@
     try_setup_forge_remote(prj).unwrap()
 }
 
-/// Same as `setup_forge_remote` but not panicking
+/// Same as `setup_forge_remote` but not panicing
 pub fn try_setup_forge_remote(
     config: impl Into<RemoteProject>,
 ) -> Result<(TestProject, TestCommand)> {
@@ -580,7 +572,7 @@
 pub fn pretty_err<T, E: std::error::Error>(path: impl AsRef<Path>, res: Result<T, E>) -> T {
     match res {
         Ok(t) => t,
-        Err(err) => panic!("{}: {err}", path.as_ref().display()),
+        Err(err) => panic!("{}: {err:?}", path.as_ref().display()),
     }
 }
 
@@ -700,31 +692,6 @@
         output
     }
 
-    /// Returns a new [Command] that is inside the current project dir
-    pub fn cmd_in_current_dir(&self, program: &str) -> Command {
-        let mut cmd = Command::new(program);
-        cmd.current_dir(self.project.root());
-        cmd
-    }
-
-    /// Runs `git add .` inside the project's dir
-    #[track_caller]
-    pub fn git_add(&self) -> Result<()> {
-        let mut cmd = self.cmd_in_current_dir("git");
-        cmd.arg("add").arg(".");
-        let output = cmd.output()?;
-        self.ensure_success(&output)
-    }
-
-    /// Runs `git commit .` inside the project's dir
-    #[track_caller]
-    pub fn git_commit(&self, msg: &str) -> Result<()> {
-        let mut cmd = self.cmd_in_current_dir("git");
-        cmd.arg("commit").arg("-m").arg(msg);
-        let output = cmd.output()?;
-        self.ensure_success(&output)
-    }
-
     /// Executes the command and returns the `(stdout, stderr)` of the output as lossy `String`s.
     ///
     /// Expects the command to be successful.
@@ -918,40 +885,12 @@
 /// terminal is tty, the path argument can be wrapped in [tty_fixture_path()]
 pub trait OutputExt {
     /// Ensure the command wrote the expected data to `stdout`.
-<<<<<<< HEAD
-    fn stdout_matches_content(&self, expected: &str);
-
-    /// Ensure the command wrote the expected data to `stdout`.
-=======
->>>>>>> 29c6829a
     fn stdout_matches_path(&self, expected_path: impl AsRef<Path>);
 
     /// Ensure the command wrote the expected data to `stderr`.
     fn stderr_matches_path(&self, expected_path: impl AsRef<Path>);
 }
 
-<<<<<<< HEAD
-/// Patterns to remove from fixtures before comparing output
-///
-/// This should strip everything that can vary from run to run, like elapsed time, file paths
-static IGNORE_IN_FIXTURES: Lazy<Regex> = Lazy::new(|| {
-    let re = &[
-        // solc version
-        r" ?Solc(?: version)? \d+.\d+.\d+",
-        r" with \d+.\d+.\d+",
-        // solc runs
-        r"runs: \d+, μ: \d+, ~: \d+",
-        // elapsed time
-        "finished in .*?s",
-        // file paths
-        r"-->.*\.sol",
-        r"Location(.|\n)*\.rs(.|\n)*Backtrace",
-        // other
-        r"Transaction hash: 0x[0-9A-Fa-f]{64}",
-    ];
-    Regex::new(&format!("({})", re.join("|"))).unwrap()
-});
-=======
 fn normalize_output(s: &str) -> String {
     static RULES: Lazy<Vec<(Regex, &str)>> = Lazy::new(|| {
         static RULES_RAW: &[(&str, &str)] = &[
@@ -971,33 +910,9 @@
     }
     s
 }
->>>>>>> 29c6829a
-
-fn normalize_output(s: &str) -> String {
-    let s = s.replace("\r\n", "\n").replace('\\', "/");
-    IGNORE_IN_FIXTURES.replace_all(&s, "").into_owned()
-}
 
 impl OutputExt for Output {
     #[track_caller]
-<<<<<<< HEAD
-    fn stdout_matches_content(&self, expected: &str) {
-        let out = lossy_string(&self.stdout);
-        pretty_assertions::assert_eq!(normalize_output(&out), normalize_output(expected));
-    }
-
-    #[track_caller]
-    fn stdout_matches_path(&self, expected_path: impl AsRef<Path>) {
-        let expected = fs::read_to_string(expected_path).unwrap();
-        self.stdout_matches_content(&expected);
-    }
-
-    #[track_caller]
-    fn stderr_matches_path(&self, expected_path: impl AsRef<Path>) {
-        let expected = fs::read_to_string(expected_path).unwrap();
-        let err = lossy_string(&self.stderr);
-        pretty_assertions::assert_eq!(normalize_output(&err), normalize_output(&expected));
-=======
     fn stdout_matches_path(&self, expected_path: impl AsRef<Path>) {
         matches_path(self, expected_path.as_ref(), true);
     }
@@ -1014,7 +929,6 @@
     let expected_n = normalize_output(&expected);
     if expected != expected_n {
         fs::write(path, expected_n.as_bytes()).unwrap();
->>>>>>> 29c6829a
     }
 
     let s = lossy_string(if stdout { &output.stdout } else { &output.stderr });
