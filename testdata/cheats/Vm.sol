// Automatically generated from `foundry-cheatcodes` Vm definitions. Do not modify manually.
// This interface is just for internal testing purposes. Use `forge-std` instead.

<<<<<<< HEAD
// SPDX-License-Identifier: MIT OR Apache-2.0
pragma solidity ^0.8.4;
=======
interface Vm {
    // Possible caller modes for readCallers()
    enum CallerMode {
        None,
        Broadcast,
        RecurrentBroadcast,
        Prank,
        RecurrentPrank
    }

    // This allows us to getRecordedLogs()
    struct Log {
        bytes32[] topics;
        bytes data;
        address emitter;
    }

    // Used in getRpcStructs
    struct Rpc {
        string name;
        string url;
    }

    // Used in eth_getLogs
    struct EthGetLogs {
        address emitter;
        bytes32[] topics;
        bytes data;
        uint256 blockNumber;
        bytes32 transactionHash;
        uint256 transactionIndex;
        bytes32 blockHash;
        uint256 logIndex;
        bool removed;
    }

    // Used in readDir
    struct DirEntry {
        string errorMessage;
        string path;
        uint64 depth;
        bool isDir;
        bool isSymlink;
    }

    // Used in fsMetadata
    struct FsMetadata {
        bool isDir;
        bool isSymlink;
        uint256 length;
        bool readOnly;
        uint256 modified;
        uint256 accessed;
        uint256 created;
    }

    // Returned by 'createWallet'. Used with 'sign' and 'getNonce'
    struct Wallet {
        address addr;
        uint256 publicKeyX;
        uint256 publicKeyY;
        uint256 privateKey;
    }

    // Set block.timestamp (newTimestamp)
    function warp(uint256) external;

    // Set block.difficulty (newDifficulty)
    // No longer works from Paris onwards.
    function difficulty(uint256) external;

    // Set block.prevrandao (newPrevrandao)
    function prevrandao(bytes32) external;

    // Set block.height (newHeight)
    function roll(uint256) external;

    // Set block.basefee (newBasefee)
    function fee(uint256) external;

    // Set block.coinbase (who)
    function coinbase(address) external;

    // Loads a storage slot from an address (who, slot)
    function load(address, bytes32) external returns (bytes32);

    // Stores a value to an address' storage slot, (who, slot, value)
    function store(address, bytes32, bytes32) external;

    // Signs data, (privateKey, digest) => (v, r, s)
    function sign(uint256, bytes32) external returns (uint8, bytes32, bytes32);

    // Gets address for a given private key, (privateKey) => (address)
    function addr(uint256) external returns (address);

    // Derive a private key from a provided English mnemonic string (or mnemonic file path) at the derivation path m/44'/60'/0'/0/{index}
    function deriveKey(string calldata, uint32) external returns (uint256);

    // Derive a private key from a provided English mnemonic string (or mnemonic file path) at the derivation path {path}{index}
    function deriveKey(string calldata, string calldata, uint32) external returns (uint256);

    // Derive a private key from a provided mnemonic string (or mnemonic file path) of specified language at the derivation path m/44'/60'/0'/0/{index}
    function deriveKey(string calldata, uint32, string calldata) external returns (uint256);

    // Derive a private key from a provided mnemonic string (or mnemonic file path) of specified language at the derivation path {path}{index}
    function deriveKey(string calldata, string calldata, uint32, string calldata) external returns (uint256);

    // Adds a private key to the local forge wallet and returns the address
    function rememberKey(uint256) external returns (address);

    // Derives a private key from the name, labels the account with that name, and returns the wallet
    function createWallet(string calldata) external returns (Wallet memory);

    // Generates a wallet from the private key and returns the wallet
    function createWallet(uint256) external returns (Wallet memory);

    // Generates a wallet from the private key, labels the account with that name, and returns the wallet
    function createWallet(uint256, string calldata) external returns (Wallet memory);

    // Signs data, (Wallet, digest) => (v, r, s)
    function sign(Wallet calldata, bytes32) external returns (uint8, bytes32, bytes32);

    // Get nonce for a Wallet
    function getNonce(Wallet calldata) external returns (uint64);

    // Performs a foreign function call via terminal, (stringInputs) => (result)
    function ffi(string[] calldata) external returns (bytes memory);

    // Set environment variables, (name, value)
    function setEnv(string calldata, string calldata) external;

    // Read environment variables, (name) => (value)
    function envBool(string calldata) external returns (bool);

    function envUint(string calldata) external returns (uint256);

    function envInt(string calldata) external returns (int256);

    function envAddress(string calldata) external returns (address);

    function envBytes32(string calldata) external returns (bytes32);

    function envString(string calldata) external returns (string memory);

    function envBytes(string calldata) external returns (bytes memory);

    // Read environment variables as arrays, (name, delim) => (value[])
    function envBool(string calldata, string calldata) external returns (bool[] memory);

    function envUint(string calldata, string calldata) external returns (uint256[] memory);

    function envInt(string calldata, string calldata) external returns (int256[] memory);

    function envAddress(string calldata, string calldata) external returns (address[] memory);

    function envBytes32(string calldata, string calldata) external returns (bytes32[] memory);

    function envString(string calldata, string calldata) external returns (string[] memory);

    function envBytes(string calldata, string calldata) external returns (bytes[] memory);

    // Read environment variables with default value, (name, value) => (value)
    function envOr(string calldata, bool) external returns (bool);

    function envOr(string calldata, uint256) external returns (uint256);

    function envOr(string calldata, int256) external returns (int256);

    function envOr(string calldata, address) external returns (address);

    function envOr(string calldata, bytes32) external returns (bytes32);

    function envOr(string calldata, string calldata) external returns (string memory);

    function envOr(string calldata, bytes calldata) external returns (bytes memory);

    // Read environment variables as arrays with default value, (name, value[]) => (value[])
    function envOr(string calldata, string calldata, bool[] calldata) external returns (bool[] memory);

    function envOr(string calldata, string calldata, uint256[] calldata) external returns (uint256[] memory);

    function envOr(string calldata, string calldata, int256[] calldata) external returns (int256[] memory);

    function envOr(string calldata, string calldata, address[] calldata) external returns (address[] memory);

    function envOr(string calldata, string calldata, bytes32[] calldata) external returns (bytes32[] memory);

    function envOr(string calldata, string calldata, string[] calldata) external returns (string[] memory);

    function envOr(string calldata, string calldata, bytes[] calldata) external returns (bytes[] memory);
>>>>>>> 4c29fd87

interface Vm {
    error CheatcodeError(string message);
    enum CallerMode { None, Broadcast, RecurrentBroadcast, Prank, RecurrentPrank }
    enum AccountAccessKind { Call, DelegateCall, CallCode, StaticCall, Create, SelfDestruct, Resume, Balance, Extcodesize, Extcodehash, Extcodecopy }
    struct Log { bytes32[] topics; bytes data; address emitter; }
    struct Rpc { string key; string url; }
    struct EthGetLogs { address emitter; bytes32[] topics; bytes data; bytes32 blockHash; uint64 blockNumber; bytes32 transactionHash; uint64 transactionIndex; uint256 logIndex; bool removed; }
    struct DirEntry { string errorMessage; string path; uint64 depth; bool isDir; bool isSymlink; }
    struct FsMetadata { bool isDir; bool isSymlink; uint256 length; bool readOnly; uint256 modified; uint256 accessed; uint256 created; }
    struct Wallet { address addr; uint256 publicKeyX; uint256 publicKeyY; uint256 privateKey; }
    struct FfiResult { int32 exitCode; bytes stdout; bytes stderr; }
    struct ChainInfo { uint256 forkId; uint256 chainId; }
    struct AccountAccess { ChainInfo chainInfo; AccountAccessKind kind; address account; address accessor; bool initialized; uint256 oldBalance; uint256 newBalance; bytes deployedCode; uint256 value; bytes data; bool reverted; StorageAccess[] storageAccesses; }
    struct StorageAccess { address account; bytes32 slot; bool isWrite; bytes32 previousValue; bytes32 newValue; bool reverted; }
    function accesses(address target) external returns (bytes32[] memory readSlots, bytes32[] memory writeSlots);
    function activeFork() external view returns (uint256 forkId);
    function addr(uint256 privateKey) external pure returns (address keyAddr);
    function allowCheatcodes(address account) external;
    function assume(bool condition) external pure;
    function breakpoint(string calldata char) external;
    function breakpoint(string calldata char, bool value) external;
    function broadcast() external;
    function broadcast(address signer) external;
    function broadcast(uint256 privateKey) external;
    function chainId(uint256 newChainId) external;
    function clearMockedCalls() external;
    function closeFile(string calldata path) external;
    function coinbase(address newCoinbase) external;
    function computeCreate2Address(bytes32 salt, bytes32 initCodeHash, address deployer) external pure returns (address);
    function computeCreate2Address(bytes32 salt, bytes32 initCodeHash) external pure returns (address);
    function computeCreateAddress(address deployer, uint256 nonce) external pure returns (address);
    function cool(address target) external;
    function copyFile(string calldata from, string calldata to) external returns (uint64 copied);
    function createDir(string calldata path, bool recursive) external;
    function createFork(string calldata urlOrAlias) external returns (uint256 forkId);
    function createFork(string calldata urlOrAlias, uint256 blockNumber) external returns (uint256 forkId);
    function createFork(string calldata urlOrAlias, bytes32 txHash) external returns (uint256 forkId);
    function createSelectFork(string calldata urlOrAlias) external returns (uint256 forkId);
    function createSelectFork(string calldata urlOrAlias, uint256 blockNumber) external returns (uint256 forkId);
    function createSelectFork(string calldata urlOrAlias, bytes32 txHash) external returns (uint256 forkId);
    function createWallet(string calldata walletLabel) external returns (Wallet memory wallet);
    function createWallet(uint256 privateKey) external returns (Wallet memory wallet);
    function createWallet(uint256 privateKey, string calldata walletLabel) external returns (Wallet memory wallet);
    function deal(address account, uint256 newBalance) external;
    function deleteSnapshot(uint256 snapshotId) external returns (bool success);
    function deleteSnapshots() external;
    function deriveKey(string calldata mnemonic, uint32 index) external pure returns (uint256 privateKey);
    function deriveKey(string calldata mnemonic, string calldata derivationPath, uint32 index) external pure returns (uint256 privateKey);
    function deriveKey(string calldata mnemonic, uint32 index, string calldata language) external pure returns (uint256 privateKey);
    function deriveKey(string calldata mnemonic, string calldata derivationPath, uint32 index, string calldata language) external pure returns (uint256 privateKey);
    function difficulty(uint256 newDifficulty) external;
    function envAddress(string calldata name) external view returns (address value);
    function envAddress(string calldata name, string calldata delim) external view returns (address[] memory value);
    function envBool(string calldata name) external view returns (bool value);
    function envBool(string calldata name, string calldata delim) external view returns (bool[] memory value);
    function envBytes32(string calldata name) external view returns (bytes32 value);
    function envBytes32(string calldata name, string calldata delim) external view returns (bytes32[] memory value);
    function envBytes(string calldata name) external view returns (bytes memory value);
    function envBytes(string calldata name, string calldata delim) external view returns (bytes[] memory value);
    function envInt(string calldata name) external view returns (int256 value);
    function envInt(string calldata name, string calldata delim) external view returns (int256[] memory value);
    function envOr(string calldata name, bool defaultValue) external returns (bool value);
    function envOr(string calldata name, uint256 defaultValue) external returns (uint256 value);
    function envOr(string calldata name, string calldata delim, address[] calldata defaultValue) external returns (address[] memory value);
    function envOr(string calldata name, string calldata delim, bytes32[] calldata defaultValue) external returns (bytes32[] memory value);
    function envOr(string calldata name, string calldata delim, string[] calldata defaultValue) external returns (string[] memory value);
    function envOr(string calldata name, string calldata delim, bytes[] calldata defaultValue) external returns (bytes[] memory value);
    function envOr(string calldata name, int256 defaultValue) external returns (int256 value);
    function envOr(string calldata name, address defaultValue) external returns (address value);
    function envOr(string calldata name, bytes32 defaultValue) external returns (bytes32 value);
    function envOr(string calldata name, string calldata defaultValue) external returns (string memory value);
    function envOr(string calldata name, bytes calldata defaultValue) external returns (bytes memory value);
    function envOr(string calldata name, string calldata delim, bool[] calldata defaultValue) external returns (bool[] memory value);
    function envOr(string calldata name, string calldata delim, uint256[] calldata defaultValue) external returns (uint256[] memory value);
    function envOr(string calldata name, string calldata delim, int256[] calldata defaultValue) external returns (int256[] memory value);
    function envString(string calldata name) external view returns (string memory value);
    function envString(string calldata name, string calldata delim) external view returns (string[] memory value);
    function envUint(string calldata name) external view returns (uint256 value);
    function envUint(string calldata name, string calldata delim) external view returns (uint256[] memory value);
    function etch(address target, bytes calldata newRuntimeBytecode) external;
    function eth_getLogs(uint256 fromBlock, uint256 toBlock, address target, bytes32[] memory topics) external returns (EthGetLogs[] memory logs);
    function exists(string calldata path) external returns (bool result);
    function expectCallMinGas(address callee, uint256 msgValue, uint64 minGas, bytes calldata data) external;
    function expectCallMinGas(address callee, uint256 msgValue, uint64 minGas, bytes calldata data, uint64 count) external;
    function expectCall(address callee, bytes calldata data) external;
    function expectCall(address callee, bytes calldata data, uint64 count) external;
    function expectCall(address callee, uint256 msgValue, bytes calldata data) external;
    function expectCall(address callee, uint256 msgValue, bytes calldata data, uint64 count) external;
    function expectCall(address callee, uint256 msgValue, uint64 gas, bytes calldata data) external;
    function expectCall(address callee, uint256 msgValue, uint64 gas, bytes calldata data, uint64 count) external;
    function expectEmit(bool checkTopic1, bool checkTopic2, bool checkTopic3, bool checkData) external;
    function expectEmit(bool checkTopic1, bool checkTopic2, bool checkTopic3, bool checkData, address emitter) external;
    function expectEmit() external;
    function expectEmit(address emitter) external;
    function expectRevert() external;
    function expectRevert(bytes4 revertData) external;
    function expectRevert(bytes calldata revertData) external;
    function expectSafeMemory(uint64 min, uint64 max) external;
    function expectSafeMemoryCall(uint64 min, uint64 max) external;
    function fee(uint256 newBasefee) external;
    function ffi(string[] calldata commandInput) external returns (bytes memory result);
    function fsMetadata(string calldata path) external view returns (FsMetadata memory metadata);
    function getBlockNumber() external view returns (uint256 height);
    function getBlockTimestamp() external view returns (uint256 timestamp);
    function getCode(string calldata artifactPath) external view returns (bytes memory creationBytecode);
    function getDeployedCode(string calldata artifactPath) external view returns (bytes memory runtimeBytecode);
    function getLabel(address account) external view returns (string memory currentLabel);
    function getMappingKeyAndParentOf(address target, bytes32 elementSlot) external returns (bool found, bytes32 key, bytes32 parent);
    function getMappingLength(address target, bytes32 mappingSlot) external returns (uint256 length);
    function getMappingSlotAt(address target, bytes32 mappingSlot, uint256 idx) external returns (bytes32 value);
    function getNonce(address account) external view returns (uint64 nonce);
    function getNonce(Wallet calldata wallet) external returns (uint64 nonce);
    function getRecordedLogs() external returns (Log[] memory logs);
    function isDir(string calldata path) external returns (bool result);
    function isFile(string calldata path) external returns (bool result);
    function isPersistent(address account) external view returns (bool persistent);
    function keyExists(string calldata json, string calldata key) external view returns (bool);
    function label(address account, string calldata newLabel) external;
    function load(address target, bytes32 slot) external view returns (bytes32 data);
    function loadAllocs(string calldata pathToAllocsJson) external;
    function makePersistent(address account) external;
    function makePersistent(address account0, address account1) external;
    function makePersistent(address account0, address account1, address account2) external;
    function makePersistent(address[] calldata accounts) external;
    function mockCallRevert(address callee, bytes calldata data, bytes calldata revertData) external;
    function mockCallRevert(address callee, uint256 msgValue, bytes calldata data, bytes calldata revertData) external;
    function mockCall(address callee, bytes calldata data, bytes calldata returnData) external;
    function mockCall(address callee, uint256 msgValue, bytes calldata data, bytes calldata returnData) external;
    function parseAddress(string calldata stringifiedValue) external pure returns (address parsedValue);
    function parseBool(string calldata stringifiedValue) external pure returns (bool parsedValue);
    function parseBytes(string calldata stringifiedValue) external pure returns (bytes memory parsedValue);
    function parseBytes32(string calldata stringifiedValue) external pure returns (bytes32 parsedValue);
    function parseInt(string calldata stringifiedValue) external pure returns (int256 parsedValue);
    function parseJsonAddress(string calldata json, string calldata key) external pure returns (address);
    function parseJsonAddressArray(string calldata json, string calldata key) external pure returns (address[] memory);
    function parseJsonBool(string calldata json, string calldata key) external pure returns (bool);
    function parseJsonBoolArray(string calldata json, string calldata key) external pure returns (bool[] memory);
    function parseJsonBytes(string calldata json, string calldata key) external pure returns (bytes memory);
    function parseJsonBytes32(string calldata json, string calldata key) external pure returns (bytes32);
    function parseJsonBytes32Array(string calldata json, string calldata key) external pure returns (bytes32[] memory);
    function parseJsonBytesArray(string calldata json, string calldata key) external pure returns (bytes[] memory);
    function parseJsonInt(string calldata json, string calldata key) external pure returns (int256);
    function parseJsonIntArray(string calldata json, string calldata key) external pure returns (int256[] memory);
    function parseJsonKeys(string calldata json, string calldata key) external pure returns (string[] memory keys);
    function parseJsonString(string calldata json, string calldata key) external pure returns (string memory);
    function parseJsonStringArray(string calldata json, string calldata key) external pure returns (string[] memory);
    function parseJsonUint(string calldata json, string calldata key) external pure returns (uint256);
    function parseJsonUintArray(string calldata json, string calldata key) external pure returns (uint256[] memory);
    function parseJson(string calldata json) external pure returns (bytes memory abiEncodedData);
    function parseJson(string calldata json, string calldata key) external pure returns (bytes memory abiEncodedData);
    function parseUint(string calldata stringifiedValue) external pure returns (uint256 parsedValue);
    function pauseGasMetering() external;
    function prank(address msgSender) external;
    function prank(address msgSender, address txOrigin) external;
    function prevrandao(bytes32 newPrevrandao) external;
    function projectRoot() external view returns (string memory path);
    function readCallers() external returns (CallerMode callerMode, address msgSender, address txOrigin);
    function readDir(string calldata path) external view returns (DirEntry[] memory entries);
    function readDir(string calldata path, uint64 maxDepth) external view returns (DirEntry[] memory entries);
    function readDir(string calldata path, uint64 maxDepth, bool followLinks) external view returns (DirEntry[] memory entries);
    function readFile(string calldata path) external view returns (string memory data);
    function readFileBinary(string calldata path) external view returns (bytes memory data);
    function readLine(string calldata path) external view returns (string memory line);
    function readLink(string calldata linkPath) external view returns (string memory targetPath);
    function record() external;
    function recordLogs() external;
<<<<<<< HEAD
    function rememberKey(uint256 privateKey) external returns (address keyAddr);
    function removeDir(string calldata path, bool recursive) external;
    function removeFile(string calldata path) external;
    function resetNonce(address account) external;
=======

    // Gets all the recorded logs
    function getRecordedLogs() external returns (Log[] memory);

    // Prepare an expected log with all four checks enabled.
    // Call this function, then emit an event, then call a function. Internally after the call, we check if
    // logs were emitted in the expected order with the expected topics and data.
    // Second form also checks supplied address against emitting contract.
    function expectEmit() external;

    // Prepare an expected log with all four checks enabled, and check supplied address against emitting contract.
    function expectEmit(address) external;

    // Prepare an expected log with (bool checkTopic1, bool checkTopic2, bool checkTopic3, bool checkData).
    // Call this function, then emit an event, then call a function. Internally after the call, we check if
    // logs were emitted in the expected order with the expected topics and data (as specified by the booleans).
    // Second form also checks supplied address against emitting contract.
    function expectEmit(bool, bool, bool, bool) external;

    function expectEmit(bool, bool, bool, bool, address) external;

    // Mocks a call to an address, returning specified data.
    // Calldata can either be strict or a partial match, e.g. if you only
    // pass a Solidity selector to the expected calldata, then the entire Solidity
    // function will be mocked.
    function mockCall(address, bytes calldata, bytes calldata) external;

    // Mocks a call to an address with a specific msg.value, returning specified data.
    // Calldata match takes precedence over msg.value in case of ambiguity.
    function mockCall(address, uint256, bytes calldata, bytes calldata) external;

    // Reverts a call to an address with specified revert data.
    function mockCallRevert(address, bytes calldata, bytes calldata) external;

    // Reverts a call to an address with a specific msg.value, with specified revert data.
    function mockCallRevert(address, uint256 msgValue, bytes calldata, bytes calldata) external;

    // Clears all mocked calls
    function clearMockedCalls() external;

    // Expect a call to an address with the specified calldata.
    // Calldata can either be strict or a partial match
    function expectCall(address, bytes calldata) external;

    // Expect given number of calls to an address with the specified calldata.
    // Calldata can either be strict or a partial match
    function expectCall(address, bytes calldata, uint64) external;

    // Expect a call to an address with the specified msg.value and calldata
    function expectCall(address, uint256, bytes calldata) external;

    // Expect a given number of calls to an address with the specified msg.value and calldata
    function expectCall(address, uint256, bytes calldata, uint64) external;

    // Expect a call to an address with the specified msg.value, gas, and calldata.
    function expectCall(address, uint256, uint64, bytes calldata) external;

    // Expect a given number of calls to an address with the specified msg.value, gas, and calldata.
    function expectCall(address, uint256, uint64, bytes calldata, uint64) external;

    // Expect a call to an address with the specified msg.value and calldata, and a *minimum* amount of gas.
    function expectCallMinGas(address, uint256, uint64, bytes calldata) external;

    // Expect a given number of calls to an address with the specified msg.value and calldata, and a *minimum* amount of gas.
    function expectCallMinGas(address, uint256, uint64, bytes calldata, uint64) external;

    // Only allows memory writes to offsets [0x00, 0x60) ∪ [min, max) in the current subcontext. If any other
    // memory is written to, the test will fail.
    function expectSafeMemory(uint64, uint64) external;

    // Only allows memory writes to offsets [0x00, 0x60) ∪ [min, max) in the next created subcontext.
    // If any other memory is written to, the test will fail.
    function expectSafeMemoryCall(uint64, uint64) external;

    // Gets the bytecode from an artifact file. Takes in the relative path to the json file
    function getCode(string calldata) external returns (bytes memory);

    // Gets the _deployed_ bytecode from an artifact file. Takes in the relative path to the json file
    function getDeployedCode(string calldata) external returns (bytes memory);

    // Labels an address in call traces
    function label(address, string calldata) external;

    // Retrieves a label by its address.
    function getLabel(address) external returns (string memory);

    // If the condition is false, discard this run's fuzz inputs and generate new ones
    function assume(bool) external;

    // Set nonce for an account
    function setNonce(address, uint64) external;

    // Get nonce for an account
    function getNonce(address) external returns (uint64);

    // Resets the nonce for an account
    function resetNonce(address) external;

    // Set an arbitrary nonce for an account
    function setNonceUnsafe(address, uint64) external;

    // Set block.chainid (newChainId)
    function chainId(uint256) external;

    // Using the address that calls the test contract, has the next call (at this call depth only) create a transaction that can later be signed and sent onchain
    function broadcast() external;

    // Has the next call (at this call depth only) create a transaction with the address provided as the sender that can later be signed and sent onchain
    function broadcast(address) external;

    // Has the next call (at this call depth only) create a transaction with the private key provided as the sender that can later be signed and sent onchain
    function broadcast(uint256) external;

    // Using the address that calls the test contract, has the all subsequent calls (at this call depth only) create transactions that can later be signed and sent onchain
    function startBroadcast() external;

    // Has all subsequent calls (at this call depth only) create transactions with the address provided that can later be signed and sent onchain
    function startBroadcast(address) external;

    // Has all subsequent calls (at this call depth only) create transactions with the private key provided that can later be signed and sent onchain
    function startBroadcast(uint256) external;

    // Stops collecting onchain transactions
    function stopBroadcast() external;

    // Get the path of the current project root
    function projectRoot() external returns (string memory);

    // Reads the entire content of file to string. Path is relative to the project root.
    // (path) => (data)
    function readFile(string calldata) external returns (string memory);

    // Reads the entire content of file as binary. Path is relative to the project root.
    // (path) => (data)
    function readFileBinary(string calldata) external returns (bytes memory);

    // Reads next line of file to string.
    // (path) => (line)
    function readLine(string calldata) external returns (string memory);

    // Writes data to file, creating a file if it does not exist, and entirely replacing its contents if it does.
    // `path` is relative to the project root.
    // (path, data) => ()
    function writeFile(string calldata, string calldata) external;

    // Writes binary data to a file, creating a file if it does not exist, and entirely replacing its contents if it does.
    // `path` is relative to the project root.
    // (path, data) => ()
    function writeFileBinary(string calldata, bytes calldata) external;

    // Writes line to file, creating a file if it does not exist.
    // `path` is relative to the project root.
    // (path, data) => ()
    function writeLine(string calldata, string calldata) external;

    // Copies the contents of one file to another. This function will **overwrite** the contents of `to`.
    // On success, the total number of bytes copied is returned and it is equal to the length of the `to` file as reported by `metadata`.
    // Both `from` and `to` are relative to the project root.
    // (from, to) => (copied)
    function copyFile(string calldata, string calldata) external returns (uint64);

    // Closes file for reading, resetting the offset and allowing to read it from beginning with readLine.
    // `path` is relative to the project root.
    // (path) => ()
    function closeFile(string calldata) external;

    // Removes a file from the filesystem.
    // This cheatcode will revert in the following situations, but is not limited to just these cases:
    // - `path` points to a directory.
    // - The file doesn't exist.
    // - The user lacks permissions to remove the file.
    // `path` is relative to the project root.
    // (path) => ()
    function removeFile(string calldata) external;

    // Creates a new, empty directory at the provided path.
    // This cheatcode will revert in the following situations, but is not limited to just these cases:
    // - User lacks permissions to modify `path`.
    // - A parent of the given path doesn't exist and `recursive` is false.
    // - `path` already exists and `recursive` is false.
    // `path` is relative to the project root.
    // (path, recursive) => ()
    function createDir(string calldata, bool) external;

    // Removes a directory at the provided path.
    // This cheatcode will revert in the following situations, but is not limited to just these cases:
    // - `path` doesn't exist.
    // - `path` isn't a directory.
    // - User lacks permissions to modify `path`.
    // - The directory is not empty and `recursive` is false.
    // `path` is relative to the project root.
    // (path, recursive) => ()
    function removeDir(string calldata, bool) external;

    // Reads the directory at the given path recursively, up to `max_depth`.
    // `max_depth` defaults to 1, meaning only the direct children of the given directory will be returned.
    // Follows symbolic links if `follow_links` is true.
    // (path) => (entries)
    function readDir(string calldata) external returns (DirEntry[] memory);

    // (path, max_depth) => (entries)
    function readDir(string calldata, uint64) external returns (DirEntry[] memory);

    // (path, max_depth, follow_links) => (entries)
    function readDir(string calldata, uint64, bool) external returns (DirEntry[] memory);

    // Reads a symbolic link, returning the path that the link points to.
    // This cheatcode will revert in the following situations, but is not limited to just these cases:
    // - `path` is not a symbolic link.
    // - `path` does not exist.
    // (link_path) => (path)
    function readLink(string calldata) external returns (string memory);

    // Given a path, query the file system to get information about a file, directory, etc.
    // (path) => (metadata)
    function fsMetadata(string calldata) external returns (FsMetadata memory);

    function toString(address) external returns (string memory);

    function toString(bytes calldata) external returns (string memory);

    function toString(bytes32) external returns (string memory);

    function toString(bool) external returns (string memory);

    function toString(uint256) external returns (string memory);

    function toString(int256) external returns (string memory);

    function parseBytes(string memory) external returns (bytes memory);

    function parseAddress(string memory) external returns (address);

    function parseUint(string memory) external returns (uint256);

    function parseInt(string memory) external returns (int256);

    function parseBytes32(string memory) external returns (bytes32);

    function parseBool(string memory) external returns (bool);

    // Snapshot the current state of the evm.
    // Returns the id of the snapshot that was created.
    // To revert a snapshot use `revertTo`
    function snapshot() external returns (uint256);

    // Revert the state of the evm to a previous snapshot
    // Takes the snapshot id to revert to.
    // This deletes the snapshot and all snapshots taken after the given snapshot id.
    function revertTo(uint256) external returns (bool);

    // Creates a new fork with the given endpoint and block and returns the identifier of the fork
    function createFork(string calldata, uint256) external returns (uint256);

    // Creates a new fork with the given endpoint and at the block the given transaction was mined in, and replays all transaction mined in the block before the transaction
    function createFork(string calldata, bytes32) external returns (uint256);

    // Creates a new fork with the given endpoint and the _latest_ block and returns the identifier of the fork
    function createFork(string calldata) external returns (uint256);

    // Creates _and_ also selects a new fork with the given endpoint and block and returns the identifier of the fork
    function createSelectFork(string calldata, uint256) external returns (uint256);

    // Creates _and_ also selects new fork with the given endpoint and at the block the given transaction was mined in, and replays all transaction mined in the block before the transaction
    function createSelectFork(string calldata, bytes32) external returns (uint256);

    // Creates _and_ also selects a new fork with the given endpoint and the latest block and returns the identifier of the fork
    function createSelectFork(string calldata) external returns (uint256);

    // Takes a fork identifier created by `createFork` and sets the corresponding forked state as active.
    function selectFork(uint256) external;

    // Fetches the given transaction from the active fork and executes it on the current state
    function transact(bytes32) external;

    // Fetches the given transaction from the given fork and executes it on the current state
    function transact(uint256, bytes32) external;

    // Returns the currently active fork
    // Reverts if no fork is currently active
    function activeFork() external returns (uint256);

    // In forking mode, explicitly grant the given address cheatcode access
    function allowCheatcodes(address) external;

    // Marks that the account(s) should use persistent storage across fork swaps.
    // Meaning, changes made to the state of this account will be kept when switching forks
    function makePersistent(address) external;

    function makePersistent(address, address) external;

    function makePersistent(address, address, address) external;

    function makePersistent(address[] calldata) external;

    // Revokes persistent status from the address, previously added via `makePersistent`
    function revokePersistent(address) external;

    function revokePersistent(address[] calldata) external;

    // Returns true if the account is marked as persistent
    function isPersistent(address) external returns (bool);

    // Updates the currently active fork to given block number
    // This is similar to `roll` but for the currently active fork
    function rollFork(uint256) external;

    // Updates the currently active fork to given transaction
    // this will `rollFork` with the number of the block the transaction was mined in and replays all transaction mined before it in the block
    function rollFork(bytes32) external;

    // Updates the given fork to given block number
    function rollFork(uint256 forkId, uint256 blockNumber) external;

    // Updates the given fork to block number of the given transaction and replays all transaction mined before it in the block
    function rollFork(uint256 forkId, bytes32 transaction) external;

    /// Returns the RPC url for the given alias
    function rpcUrl(string calldata) external returns (string memory);

    /// Returns all rpc urls and their aliases `[alias, url][]`
    function rpcUrls() external returns (string[2][] memory);

    /// Returns all rpc urls and their aliases as an array of structs
    function rpcUrlStructs() external returns (Rpc[] memory);

    // Gets all the logs according to specified filter
    function eth_getLogs(uint256, uint256, address, bytes32[] memory) external returns (EthGetLogs[] memory);

    // Generic rpc call function
    function rpc(string calldata, string calldata) external returns (bytes memory);

    function parseJson(string calldata, string calldata) external returns (bytes memory);

    function parseJson(string calldata) external returns (bytes memory);

    function parseJsonKeys(string calldata, string calldata) external returns (string[] memory);

    function parseJsonUint(string calldata, string calldata) external returns (uint256);

    function parseJsonUintArray(string calldata, string calldata) external returns (uint256[] memory);

    function parseJsonInt(string calldata, string calldata) external returns (int256);

    function parseJsonIntArray(string calldata, string calldata) external returns (int256[] memory);

    function parseJsonBool(string calldata, string calldata) external returns (bool);

    function parseJsonBoolArray(string calldata, string calldata) external returns (bool[] memory);

    function parseJsonAddress(string calldata, string calldata) external returns (address);

    function parseJsonAddressArray(string calldata, string calldata) external returns (address[] memory);

    function parseJsonString(string calldata, string calldata) external returns (string memory);

    function parseJsonStringArray(string calldata, string calldata) external returns (string[] memory);

    function parseJsonBytes(string calldata, string calldata) external returns (bytes memory);

    function parseJsonBytesArray(string calldata, string calldata) external returns (bytes[] memory);

    function parseJsonBytes32(string calldata, string calldata) external returns (bytes32);

    function parseJsonBytes32Array(string calldata, string calldata) external returns (bytes32[] memory);

    function serializeBool(string calldata, string calldata, bool) external returns (string memory);

    function serializeUint(string calldata, string calldata, uint256) external returns (string memory);

    function serializeInt(string calldata, string calldata, int256) external returns (string memory);

    function serializeAddress(string calldata, string calldata, address) external returns (string memory);

    function serializeBytes32(string calldata, string calldata, bytes32) external returns (string memory);

    function serializeString(string calldata, string calldata, string calldata) external returns (string memory);

    function serializeBytes(string calldata, string calldata, bytes calldata) external returns (string memory);

    function serializeBool(string calldata, string calldata, bool[] calldata) external returns (string memory);

    function serializeUint(string calldata, string calldata, uint256[] calldata) external returns (string memory);

    function serializeInt(string calldata, string calldata, int256[] calldata) external returns (string memory);

    function serializeAddress(string calldata, string calldata, address[] calldata) external returns (string memory);

    function serializeBytes32(string calldata, string calldata, bytes32[] calldata) external returns (string memory);

    function serializeString(string calldata, string calldata, string[] calldata) external returns (string memory);

    function serializeBytes(string calldata, string calldata, bytes[] calldata) external returns (string memory);

    function writeJson(string calldata, string calldata) external;

    function writeJson(string calldata, string calldata, string calldata) external;

    // Checks if a key exists in the given json string
    function keyExists(string calldata, string calldata) external returns (bool);

    // Pauses gas metering (gas usage will not be counted)
    function pauseGasMetering() external;

    // Resumes gas metering from where it left off
>>>>>>> 4c29fd87
    function resumeGasMetering() external;
    function revertTo(uint256 snapshotId) external returns (bool success);
    function revertToAndDelete(uint256 snapshotId) external returns (bool success);
    function revokePersistent(address account) external;
    function revokePersistent(address[] calldata accounts) external;
    function roll(uint256 newHeight) external;
    function rollFork(uint256 blockNumber) external;
    function rollFork(bytes32 txHash) external;
    function rollFork(uint256 forkId, uint256 blockNumber) external;
    function rollFork(uint256 forkId, bytes32 txHash) external;
    function rpc(string calldata method, string calldata params) external returns (bytes memory data);
    function rpcUrl(string calldata rpcAlias) external view returns (string memory json);
    function rpcUrlStructs() external view returns (Rpc[] memory urls);
    function rpcUrls() external view returns (string[2][] memory urls);
    function selectFork(uint256 forkId) external;
    function serializeAddress(string calldata objectKey, string calldata valueKey, address value) external returns (string memory json);
    function serializeAddress(string calldata objectKey, string calldata valueKey, address[] calldata values) external returns (string memory json);
    function serializeBool(string calldata objectKey, string calldata valueKey, bool value) external returns (string memory json);
    function serializeBool(string calldata objectKey, string calldata valueKey, bool[] calldata values) external returns (string memory json);
    function serializeBytes32(string calldata objectKey, string calldata valueKey, bytes32 value) external returns (string memory json);
    function serializeBytes32(string calldata objectKey, string calldata valueKey, bytes32[] calldata values) external returns (string memory json);
    function serializeBytes(string calldata objectKey, string calldata valueKey, bytes calldata value) external returns (string memory json);
    function serializeBytes(string calldata objectKey, string calldata valueKey, bytes[] calldata values) external returns (string memory json);
    function serializeInt(string calldata objectKey, string calldata valueKey, int256 value) external returns (string memory json);
    function serializeInt(string calldata objectKey, string calldata valueKey, int256[] calldata values) external returns (string memory json);
    function serializeJson(string calldata objectKey, string calldata value) external returns (string memory json);
    function serializeString(string calldata objectKey, string calldata valueKey, string calldata value) external returns (string memory json);
    function serializeString(string calldata objectKey, string calldata valueKey, string[] calldata values) external returns (string memory json);
    function serializeUint(string calldata objectKey, string calldata valueKey, uint256 value) external returns (string memory json);
    function serializeUint(string calldata objectKey, string calldata valueKey, uint256[] calldata values) external returns (string memory json);
    function setEnv(string calldata name, string calldata value) external;
    function setNonce(address account, uint64 newNonce) external;
    function setNonceUnsafe(address account, uint64 newNonce) external;
    function sign(uint256 privateKey, bytes32 digest) external pure returns (uint8 v, bytes32 r, bytes32 s);
    function sign(Wallet calldata wallet, bytes32 digest) external returns (uint8 v, bytes32 r, bytes32 s);
    function skip(bool skipTest) external;
    function sleep(uint256 duration) external;
    function snapshot() external returns (uint256 snapshotId);
    function startBroadcast() external;
    function startBroadcast(address signer) external;
    function startBroadcast(uint256 privateKey) external;
    function startMappingRecording() external;
    function startPrank(address msgSender) external;
    function startPrank(address msgSender, address txOrigin) external;
    function startStateDiffRecording() external;
    function stopAndReturnStateDiff() external returns (AccountAccess[] memory accountAccesses);
    function stopBroadcast() external;
    function stopMappingRecording() external;
    function stopPrank() external;
    function store(address target, bytes32 slot, bytes32 value) external;
    function toString(address value) external pure returns (string memory stringifiedValue);
    function toString(bytes calldata value) external pure returns (string memory stringifiedValue);
    function toString(bytes32 value) external pure returns (string memory stringifiedValue);
    function toString(bool value) external pure returns (string memory stringifiedValue);
    function toString(uint256 value) external pure returns (string memory stringifiedValue);
    function toString(int256 value) external pure returns (string memory stringifiedValue);
    function transact(bytes32 txHash) external;
    function transact(uint256 forkId, bytes32 txHash) external;
    function tryFfi(string[] calldata commandInput) external returns (FfiResult memory result);
    function txGasPrice(uint256 newGasPrice) external;
    function unixTime() external returns (uint256 milliseconds);
    function warp(uint256 newTimestamp) external;
    function writeFile(string calldata path, string calldata data) external;
    function writeFileBinary(string calldata path, bytes calldata data) external;
    function writeJson(string calldata json, string calldata path) external;
    function writeJson(string calldata json, string calldata path, string calldata valueKey) external;
    function writeLine(string calldata path, string calldata data) external;
}<|MERGE_RESOLUTION|>--- conflicted
+++ resolved
@@ -1,10 +1,6 @@
-// Automatically generated from `foundry-cheatcodes` Vm definitions. Do not modify manually.
-// This interface is just for internal testing purposes. Use `forge-std` instead.
-
-<<<<<<< HEAD
-// SPDX-License-Identifier: MIT OR Apache-2.0
-pragma solidity ^0.8.4;
-=======
+// SPDX-License-Identifier: Unlicense
+pragma solidity >=0.8.0;
+
 interface Vm {
     // Possible caller modes for readCallers()
     enum CallerMode {
@@ -195,180 +191,52 @@
     function envOr(string calldata, string calldata, string[] calldata) external returns (string[] memory);
 
     function envOr(string calldata, string calldata, bytes[] calldata) external returns (bytes[] memory);
->>>>>>> 4c29fd87
-
-interface Vm {
-    error CheatcodeError(string message);
-    enum CallerMode { None, Broadcast, RecurrentBroadcast, Prank, RecurrentPrank }
-    enum AccountAccessKind { Call, DelegateCall, CallCode, StaticCall, Create, SelfDestruct, Resume, Balance, Extcodesize, Extcodehash, Extcodecopy }
-    struct Log { bytes32[] topics; bytes data; address emitter; }
-    struct Rpc { string key; string url; }
-    struct EthGetLogs { address emitter; bytes32[] topics; bytes data; bytes32 blockHash; uint64 blockNumber; bytes32 transactionHash; uint64 transactionIndex; uint256 logIndex; bool removed; }
-    struct DirEntry { string errorMessage; string path; uint64 depth; bool isDir; bool isSymlink; }
-    struct FsMetadata { bool isDir; bool isSymlink; uint256 length; bool readOnly; uint256 modified; uint256 accessed; uint256 created; }
-    struct Wallet { address addr; uint256 publicKeyX; uint256 publicKeyY; uint256 privateKey; }
-    struct FfiResult { int32 exitCode; bytes stdout; bytes stderr; }
-    struct ChainInfo { uint256 forkId; uint256 chainId; }
-    struct AccountAccess { ChainInfo chainInfo; AccountAccessKind kind; address account; address accessor; bool initialized; uint256 oldBalance; uint256 newBalance; bytes deployedCode; uint256 value; bytes data; bool reverted; StorageAccess[] storageAccesses; }
-    struct StorageAccess { address account; bytes32 slot; bool isWrite; bytes32 previousValue; bytes32 newValue; bool reverted; }
-    function accesses(address target) external returns (bytes32[] memory readSlots, bytes32[] memory writeSlots);
-    function activeFork() external view returns (uint256 forkId);
-    function addr(uint256 privateKey) external pure returns (address keyAddr);
-    function allowCheatcodes(address account) external;
-    function assume(bool condition) external pure;
-    function breakpoint(string calldata char) external;
-    function breakpoint(string calldata char, bool value) external;
-    function broadcast() external;
-    function broadcast(address signer) external;
-    function broadcast(uint256 privateKey) external;
-    function chainId(uint256 newChainId) external;
-    function clearMockedCalls() external;
-    function closeFile(string calldata path) external;
-    function coinbase(address newCoinbase) external;
-    function computeCreate2Address(bytes32 salt, bytes32 initCodeHash, address deployer) external pure returns (address);
-    function computeCreate2Address(bytes32 salt, bytes32 initCodeHash) external pure returns (address);
-    function computeCreateAddress(address deployer, uint256 nonce) external pure returns (address);
-    function cool(address target) external;
-    function copyFile(string calldata from, string calldata to) external returns (uint64 copied);
-    function createDir(string calldata path, bool recursive) external;
-    function createFork(string calldata urlOrAlias) external returns (uint256 forkId);
-    function createFork(string calldata urlOrAlias, uint256 blockNumber) external returns (uint256 forkId);
-    function createFork(string calldata urlOrAlias, bytes32 txHash) external returns (uint256 forkId);
-    function createSelectFork(string calldata urlOrAlias) external returns (uint256 forkId);
-    function createSelectFork(string calldata urlOrAlias, uint256 blockNumber) external returns (uint256 forkId);
-    function createSelectFork(string calldata urlOrAlias, bytes32 txHash) external returns (uint256 forkId);
-    function createWallet(string calldata walletLabel) external returns (Wallet memory wallet);
-    function createWallet(uint256 privateKey) external returns (Wallet memory wallet);
-    function createWallet(uint256 privateKey, string calldata walletLabel) external returns (Wallet memory wallet);
-    function deal(address account, uint256 newBalance) external;
-    function deleteSnapshot(uint256 snapshotId) external returns (bool success);
-    function deleteSnapshots() external;
-    function deriveKey(string calldata mnemonic, uint32 index) external pure returns (uint256 privateKey);
-    function deriveKey(string calldata mnemonic, string calldata derivationPath, uint32 index) external pure returns (uint256 privateKey);
-    function deriveKey(string calldata mnemonic, uint32 index, string calldata language) external pure returns (uint256 privateKey);
-    function deriveKey(string calldata mnemonic, string calldata derivationPath, uint32 index, string calldata language) external pure returns (uint256 privateKey);
-    function difficulty(uint256 newDifficulty) external;
-    function envAddress(string calldata name) external view returns (address value);
-    function envAddress(string calldata name, string calldata delim) external view returns (address[] memory value);
-    function envBool(string calldata name) external view returns (bool value);
-    function envBool(string calldata name, string calldata delim) external view returns (bool[] memory value);
-    function envBytes32(string calldata name) external view returns (bytes32 value);
-    function envBytes32(string calldata name, string calldata delim) external view returns (bytes32[] memory value);
-    function envBytes(string calldata name) external view returns (bytes memory value);
-    function envBytes(string calldata name, string calldata delim) external view returns (bytes[] memory value);
-    function envInt(string calldata name) external view returns (int256 value);
-    function envInt(string calldata name, string calldata delim) external view returns (int256[] memory value);
-    function envOr(string calldata name, bool defaultValue) external returns (bool value);
-    function envOr(string calldata name, uint256 defaultValue) external returns (uint256 value);
-    function envOr(string calldata name, string calldata delim, address[] calldata defaultValue) external returns (address[] memory value);
-    function envOr(string calldata name, string calldata delim, bytes32[] calldata defaultValue) external returns (bytes32[] memory value);
-    function envOr(string calldata name, string calldata delim, string[] calldata defaultValue) external returns (string[] memory value);
-    function envOr(string calldata name, string calldata delim, bytes[] calldata defaultValue) external returns (bytes[] memory value);
-    function envOr(string calldata name, int256 defaultValue) external returns (int256 value);
-    function envOr(string calldata name, address defaultValue) external returns (address value);
-    function envOr(string calldata name, bytes32 defaultValue) external returns (bytes32 value);
-    function envOr(string calldata name, string calldata defaultValue) external returns (string memory value);
-    function envOr(string calldata name, bytes calldata defaultValue) external returns (bytes memory value);
-    function envOr(string calldata name, string calldata delim, bool[] calldata defaultValue) external returns (bool[] memory value);
-    function envOr(string calldata name, string calldata delim, uint256[] calldata defaultValue) external returns (uint256[] memory value);
-    function envOr(string calldata name, string calldata delim, int256[] calldata defaultValue) external returns (int256[] memory value);
-    function envString(string calldata name) external view returns (string memory value);
-    function envString(string calldata name, string calldata delim) external view returns (string[] memory value);
-    function envUint(string calldata name) external view returns (uint256 value);
-    function envUint(string calldata name, string calldata delim) external view returns (uint256[] memory value);
-    function etch(address target, bytes calldata newRuntimeBytecode) external;
-    function eth_getLogs(uint256 fromBlock, uint256 toBlock, address target, bytes32[] memory topics) external returns (EthGetLogs[] memory logs);
-    function exists(string calldata path) external returns (bool result);
-    function expectCallMinGas(address callee, uint256 msgValue, uint64 minGas, bytes calldata data) external;
-    function expectCallMinGas(address callee, uint256 msgValue, uint64 minGas, bytes calldata data, uint64 count) external;
-    function expectCall(address callee, bytes calldata data) external;
-    function expectCall(address callee, bytes calldata data, uint64 count) external;
-    function expectCall(address callee, uint256 msgValue, bytes calldata data) external;
-    function expectCall(address callee, uint256 msgValue, bytes calldata data, uint64 count) external;
-    function expectCall(address callee, uint256 msgValue, uint64 gas, bytes calldata data) external;
-    function expectCall(address callee, uint256 msgValue, uint64 gas, bytes calldata data, uint64 count) external;
-    function expectEmit(bool checkTopic1, bool checkTopic2, bool checkTopic3, bool checkData) external;
-    function expectEmit(bool checkTopic1, bool checkTopic2, bool checkTopic3, bool checkData, address emitter) external;
-    function expectEmit() external;
-    function expectEmit(address emitter) external;
+
+    // Sets the *next* call's msg.sender to be the input address
+    function prank(address) external;
+
+    // Sets all subsequent calls' msg.sender to be the input address until `stopPrank` is called
+    function startPrank(address) external;
+
+    // Sets the *next* call's msg.sender to be the input address, and the tx.origin to be the second input
+    function prank(address, address) external;
+
+    // Sets all subsequent calls' msg.sender to be the input address until `stopPrank` is called, and the tx.origin to be the second input
+    function startPrank(address, address) external;
+
+    // Resets subsequent calls' msg.sender to be `address(this)`
+    function stopPrank() external;
+
+    // Reads the current msg.sender and tx.origin from state
+    function readCallers() external returns (CallerMode, address, address);
+
+    // Sets an address' balance, (who, newBalance)
+    function deal(address, uint256) external;
+
+    // Sets an address' code, (who, newCode)
+    function etch(address, bytes calldata) external;
+
+    // Skips a test.
+    function skip(bool) external;
+
+    // Sleeps for a given number of milliseconds.
+    function sleep(uint256) external;
+
+    // Expects an error on next call
     function expectRevert() external;
-    function expectRevert(bytes4 revertData) external;
-    function expectRevert(bytes calldata revertData) external;
-    function expectSafeMemory(uint64 min, uint64 max) external;
-    function expectSafeMemoryCall(uint64 min, uint64 max) external;
-    function fee(uint256 newBasefee) external;
-    function ffi(string[] calldata commandInput) external returns (bytes memory result);
-    function fsMetadata(string calldata path) external view returns (FsMetadata memory metadata);
-    function getBlockNumber() external view returns (uint256 height);
-    function getBlockTimestamp() external view returns (uint256 timestamp);
-    function getCode(string calldata artifactPath) external view returns (bytes memory creationBytecode);
-    function getDeployedCode(string calldata artifactPath) external view returns (bytes memory runtimeBytecode);
-    function getLabel(address account) external view returns (string memory currentLabel);
-    function getMappingKeyAndParentOf(address target, bytes32 elementSlot) external returns (bool found, bytes32 key, bytes32 parent);
-    function getMappingLength(address target, bytes32 mappingSlot) external returns (uint256 length);
-    function getMappingSlotAt(address target, bytes32 mappingSlot, uint256 idx) external returns (bytes32 value);
-    function getNonce(address account) external view returns (uint64 nonce);
-    function getNonce(Wallet calldata wallet) external returns (uint64 nonce);
-    function getRecordedLogs() external returns (Log[] memory logs);
-    function isDir(string calldata path) external returns (bool result);
-    function isFile(string calldata path) external returns (bool result);
-    function isPersistent(address account) external view returns (bool persistent);
-    function keyExists(string calldata json, string calldata key) external view returns (bool);
-    function label(address account, string calldata newLabel) external;
-    function load(address target, bytes32 slot) external view returns (bytes32 data);
-    function loadAllocs(string calldata pathToAllocsJson) external;
-    function makePersistent(address account) external;
-    function makePersistent(address account0, address account1) external;
-    function makePersistent(address account0, address account1, address account2) external;
-    function makePersistent(address[] calldata accounts) external;
-    function mockCallRevert(address callee, bytes calldata data, bytes calldata revertData) external;
-    function mockCallRevert(address callee, uint256 msgValue, bytes calldata data, bytes calldata revertData) external;
-    function mockCall(address callee, bytes calldata data, bytes calldata returnData) external;
-    function mockCall(address callee, uint256 msgValue, bytes calldata data, bytes calldata returnData) external;
-    function parseAddress(string calldata stringifiedValue) external pure returns (address parsedValue);
-    function parseBool(string calldata stringifiedValue) external pure returns (bool parsedValue);
-    function parseBytes(string calldata stringifiedValue) external pure returns (bytes memory parsedValue);
-    function parseBytes32(string calldata stringifiedValue) external pure returns (bytes32 parsedValue);
-    function parseInt(string calldata stringifiedValue) external pure returns (int256 parsedValue);
-    function parseJsonAddress(string calldata json, string calldata key) external pure returns (address);
-    function parseJsonAddressArray(string calldata json, string calldata key) external pure returns (address[] memory);
-    function parseJsonBool(string calldata json, string calldata key) external pure returns (bool);
-    function parseJsonBoolArray(string calldata json, string calldata key) external pure returns (bool[] memory);
-    function parseJsonBytes(string calldata json, string calldata key) external pure returns (bytes memory);
-    function parseJsonBytes32(string calldata json, string calldata key) external pure returns (bytes32);
-    function parseJsonBytes32Array(string calldata json, string calldata key) external pure returns (bytes32[] memory);
-    function parseJsonBytesArray(string calldata json, string calldata key) external pure returns (bytes[] memory);
-    function parseJsonInt(string calldata json, string calldata key) external pure returns (int256);
-    function parseJsonIntArray(string calldata json, string calldata key) external pure returns (int256[] memory);
-    function parseJsonKeys(string calldata json, string calldata key) external pure returns (string[] memory keys);
-    function parseJsonString(string calldata json, string calldata key) external pure returns (string memory);
-    function parseJsonStringArray(string calldata json, string calldata key) external pure returns (string[] memory);
-    function parseJsonUint(string calldata json, string calldata key) external pure returns (uint256);
-    function parseJsonUintArray(string calldata json, string calldata key) external pure returns (uint256[] memory);
-    function parseJson(string calldata json) external pure returns (bytes memory abiEncodedData);
-    function parseJson(string calldata json, string calldata key) external pure returns (bytes memory abiEncodedData);
-    function parseUint(string calldata stringifiedValue) external pure returns (uint256 parsedValue);
-    function pauseGasMetering() external;
-    function prank(address msgSender) external;
-    function prank(address msgSender, address txOrigin) external;
-    function prevrandao(bytes32 newPrevrandao) external;
-    function projectRoot() external view returns (string memory path);
-    function readCallers() external returns (CallerMode callerMode, address msgSender, address txOrigin);
-    function readDir(string calldata path) external view returns (DirEntry[] memory entries);
-    function readDir(string calldata path, uint64 maxDepth) external view returns (DirEntry[] memory entries);
-    function readDir(string calldata path, uint64 maxDepth, bool followLinks) external view returns (DirEntry[] memory entries);
-    function readFile(string calldata path) external view returns (string memory data);
-    function readFileBinary(string calldata path) external view returns (bytes memory data);
-    function readLine(string calldata path) external view returns (string memory line);
-    function readLink(string calldata linkPath) external view returns (string memory targetPath);
+
+    function expectRevert(bytes calldata) external;
+
+    function expectRevert(bytes4) external;
+
+    // Record all storage reads and writes
     function record() external;
+
+    // Gets all accessed reads and write slot from a recording session, for a given address
+    function accesses(address) external returns (bytes32[] memory reads, bytes32[] memory writes);
+
+    // Record all the transaction logs
     function recordLogs() external;
-<<<<<<< HEAD
-    function rememberKey(uint256 privateKey) external returns (address keyAddr);
-    function removeDir(string calldata path, bool recursive) external;
-    function removeFile(string calldata path) external;
-    function resetNonce(address account) external;
-=======
 
     // Gets all the recorded logs
     function getRecordedLogs() external returns (Log[] memory);
@@ -774,72 +642,20 @@
     function pauseGasMetering() external;
 
     // Resumes gas metering from where it left off
->>>>>>> 4c29fd87
     function resumeGasMetering() external;
-    function revertTo(uint256 snapshotId) external returns (bool success);
-    function revertToAndDelete(uint256 snapshotId) external returns (bool success);
-    function revokePersistent(address account) external;
-    function revokePersistent(address[] calldata accounts) external;
-    function roll(uint256 newHeight) external;
-    function rollFork(uint256 blockNumber) external;
-    function rollFork(bytes32 txHash) external;
-    function rollFork(uint256 forkId, uint256 blockNumber) external;
-    function rollFork(uint256 forkId, bytes32 txHash) external;
-    function rpc(string calldata method, string calldata params) external returns (bytes memory data);
-    function rpcUrl(string calldata rpcAlias) external view returns (string memory json);
-    function rpcUrlStructs() external view returns (Rpc[] memory urls);
-    function rpcUrls() external view returns (string[2][] memory urls);
-    function selectFork(uint256 forkId) external;
-    function serializeAddress(string calldata objectKey, string calldata valueKey, address value) external returns (string memory json);
-    function serializeAddress(string calldata objectKey, string calldata valueKey, address[] calldata values) external returns (string memory json);
-    function serializeBool(string calldata objectKey, string calldata valueKey, bool value) external returns (string memory json);
-    function serializeBool(string calldata objectKey, string calldata valueKey, bool[] calldata values) external returns (string memory json);
-    function serializeBytes32(string calldata objectKey, string calldata valueKey, bytes32 value) external returns (string memory json);
-    function serializeBytes32(string calldata objectKey, string calldata valueKey, bytes32[] calldata values) external returns (string memory json);
-    function serializeBytes(string calldata objectKey, string calldata valueKey, bytes calldata value) external returns (string memory json);
-    function serializeBytes(string calldata objectKey, string calldata valueKey, bytes[] calldata values) external returns (string memory json);
-    function serializeInt(string calldata objectKey, string calldata valueKey, int256 value) external returns (string memory json);
-    function serializeInt(string calldata objectKey, string calldata valueKey, int256[] calldata values) external returns (string memory json);
-    function serializeJson(string calldata objectKey, string calldata value) external returns (string memory json);
-    function serializeString(string calldata objectKey, string calldata valueKey, string calldata value) external returns (string memory json);
-    function serializeString(string calldata objectKey, string calldata valueKey, string[] calldata values) external returns (string memory json);
-    function serializeUint(string calldata objectKey, string calldata valueKey, uint256 value) external returns (string memory json);
-    function serializeUint(string calldata objectKey, string calldata valueKey, uint256[] calldata values) external returns (string memory json);
-    function setEnv(string calldata name, string calldata value) external;
-    function setNonce(address account, uint64 newNonce) external;
-    function setNonceUnsafe(address account, uint64 newNonce) external;
-    function sign(uint256 privateKey, bytes32 digest) external pure returns (uint8 v, bytes32 r, bytes32 s);
-    function sign(Wallet calldata wallet, bytes32 digest) external returns (uint8 v, bytes32 r, bytes32 s);
-    function skip(bool skipTest) external;
-    function sleep(uint256 duration) external;
-    function snapshot() external returns (uint256 snapshotId);
-    function startBroadcast() external;
-    function startBroadcast(address signer) external;
-    function startBroadcast(uint256 privateKey) external;
+
+    // Starts recording all map SSTOREs for later retrieval.
     function startMappingRecording() external;
-    function startPrank(address msgSender) external;
-    function startPrank(address msgSender, address txOrigin) external;
-    function startStateDiffRecording() external;
-    function stopAndReturnStateDiff() external returns (AccountAccess[] memory accountAccesses);
-    function stopBroadcast() external;
+
+    // Stops recording all map SSTOREs for later retrieval and clears the recorded data.
     function stopMappingRecording() external;
-    function stopPrank() external;
-    function store(address target, bytes32 slot, bytes32 value) external;
-    function toString(address value) external pure returns (string memory stringifiedValue);
-    function toString(bytes calldata value) external pure returns (string memory stringifiedValue);
-    function toString(bytes32 value) external pure returns (string memory stringifiedValue);
-    function toString(bool value) external pure returns (string memory stringifiedValue);
-    function toString(uint256 value) external pure returns (string memory stringifiedValue);
-    function toString(int256 value) external pure returns (string memory stringifiedValue);
-    function transact(bytes32 txHash) external;
-    function transact(uint256 forkId, bytes32 txHash) external;
-    function tryFfi(string[] calldata commandInput) external returns (FfiResult memory result);
-    function txGasPrice(uint256 newGasPrice) external;
-    function unixTime() external returns (uint256 milliseconds);
-    function warp(uint256 newTimestamp) external;
-    function writeFile(string calldata path, string calldata data) external;
-    function writeFileBinary(string calldata path, bytes calldata data) external;
-    function writeJson(string calldata json, string calldata path) external;
-    function writeJson(string calldata json, string calldata path, string calldata valueKey) external;
-    function writeLine(string calldata path, string calldata data) external;
+
+    // Gets the length of a mapping at a given slot, for a given address.
+    function getMappingLength(address target, bytes32 slot) external returns (uint256);
+
+    // Gets the element at index idx of a mapping at a given slot, for a given address.
+    function getMappingSlotAt(address target, bytes32 slot, uint256 idx) external returns (bytes32);
+
+    // Gets the map key and parent of a mapping at a given slot, for a given address.
+    function getMappingKeyAndParentOf(address target, bytes32 slot) external returns (bool, bytes32, bytes32);
 }