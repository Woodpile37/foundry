--- conflicted
+++ resolved
@@ -1,12 +1,7 @@
 //! Contains various tests for checking `forge test`
-use foundry_common::rpc;
 use foundry_config::Config;
-<<<<<<< HEAD
-use foundry_test_utils::util::{OutputExt, OTHER_SOLC_VERSION, SOLC_VERSION};
-=======
 use foundry_test_utils::util::{template_lock, OutputExt, OTHER_SOLC_VERSION, SOLC_VERSION};
 use foundry_utils::rpc;
->>>>>>> 29c6829a
 use std::{path::PathBuf, process::Command, str::FromStr};
 
 // tests that test filters are handled correctly
@@ -270,6 +265,8 @@
     #[serial_test::serial]
     can_test_forge_std,
     |prj, cmd| {
+        let mut lock = template_lock();
+        let write = lock.write().unwrap();
         let forge_std_dir = prj.root().join("lib/forge-std");
         let status = Command::new("git")
             .current_dir(&forge_std_dir)
@@ -279,6 +276,7 @@
         if !status.success() {
             panic!("failed to update forge-std");
         }
+        drop(write);
 
         // execute in subdir
         cmd.cmd().current_dir(forge_std_dir);
@@ -371,69 +369,4 @@
 
     // run command and assert error exit code
     cmd.assert_err();
-});
-
-// <https://github.com/foundry-rs/foundry/issues/6531>
-forgetest_init!(repro_6531, |prj, cmd| {
-    prj.wipe_contracts();
-
-    let endpoint = rpc::next_http_archive_rpc_endpoint();
-
-    prj.add_test(
-        "Contract.t.sol",
-        &r#"
-import {Test} from "forge-std/Test.sol";
-
-interface IERC20 {
-    function name() external view returns (string memory);
-}
-
-contract USDCCallingTest is Test {
-    function test() public {
-        vm.createSelectFork("<url>");
-        IERC20(0xA0b86991c6218b36c1d19D4a2e9Eb0cE3606eB48).name();
-    }
-}
-   "#
-        .replace("<url>", &endpoint),
-    )
-    .unwrap();
-
-    let expected = std::fs::read_to_string(
-        PathBuf::from(env!("CARGO_MANIFEST_DIR")).join("tests/fixtures/repro_6531.stdout"),
-    )
-    .unwrap()
-    .replace("<url>", &endpoint);
-
-    cmd.args(["test", "-vvvv"]).unchecked_output().stdout_matches_content(&expected);
-});
-
-// <https://github.com/foundry-rs/foundry/issues/6579>
-forgetest_init!(include_custom_types_in_traces, |prj, cmd| {
-    prj.wipe_contracts();
-
-    prj.add_test(
-        "Contract.t.sol",
-        r#"
-import {Test} from "forge-std/Test.sol";
-
-error PoolNotInitialized();
-event MyEvent(uint256 a);
-
-contract CustomTypesTest is Test {
-    function testErr() public pure {
-       revert PoolNotInitialized();
-    }
-    function testEvent() public {
-       emit MyEvent(100);
-    }
-}
-   "#,
-    )
-    .unwrap();
-
-    cmd.args(["test", "-vvvv"]).unchecked_output().stdout_matches_path(
-        PathBuf::from(env!("CARGO_MANIFEST_DIR"))
-            .join("tests/fixtures/include_custom_types_in_traces.stdout"),
-    );
 });