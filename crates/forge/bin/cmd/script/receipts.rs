use super::sequence::ScriptSequence;
use alloy_primitives::TxHash;
use ethers_core::types::TransactionReceipt;
use ethers_providers::{Middleware, PendingTransaction};
use eyre::Result;
use foundry_cli::{init_progress, update_progress, utils::print_receipt};
<<<<<<< HEAD
use foundry_common::{
    types::{ToAlloy, ToEthers},
    RetryProvider,
};
=======
use foundry_common::provider::ethers::RetryProvider;
use foundry_utils::types::{ToAlloy, ToEthers};
>>>>>>> 2e0bc78c
use futures::StreamExt;
use std::sync::Arc;

/// Convenience enum for internal signalling of transaction status
enum TxStatus {
    Dropped,
    Success(TransactionReceipt),
    Revert(TransactionReceipt),
}

impl From<TransactionReceipt> for TxStatus {
    fn from(receipt: TransactionReceipt) -> Self {
        let status = receipt.status.expect("receipt is from an ancient, pre-EIP658 block");
        if status.is_zero() {
            TxStatus::Revert(receipt)
        } else {
            TxStatus::Success(receipt)
        }
    }
}

/// Gets the receipts of previously pending transactions, or removes them from
/// the deploy sequence's pending vector
pub async fn wait_for_pending(
    provider: Arc<RetryProvider>,
    deployment_sequence: &mut ScriptSequence,
) -> Result<()> {
    if deployment_sequence.pending.is_empty() {
        return Ok(());
    }
    println!("##\nChecking previously pending transactions.");
    clear_pendings(provider, deployment_sequence, None).await
}

/// Traverses a set of pendings and either finds receipts, or clears them from
/// the deployment sequence.
///
/// If no `tx_hashes` are provided, then `deployment_sequence.pending` will be
/// used. For each `tx_hash`, we check if it has confirmed. If it has
/// confirmed, we push the receipt (if successful) or push an error (if
/// revert). If the transaction has not confirmed, but can be found in the
/// node's mempool, we wait for its receipt to be available. If the transaction
/// has not confirmed, and cannot be found in the mempool, we remove it from
/// the `deploy_sequence.pending` vector so that it will be rebroadcast in
/// later steps.
pub async fn clear_pendings(
    provider: Arc<RetryProvider>,
    deployment_sequence: &mut ScriptSequence,
    tx_hashes: Option<Vec<TxHash>>,
) -> Result<()> {
    let to_query = tx_hashes.unwrap_or_else(|| deployment_sequence.pending.clone());

    let count = deployment_sequence.pending.len();

    trace!("Checking status of {count} pending transactions");

    let futs = to_query.iter().copied().map(|tx| check_tx_status(&provider, tx));
    let mut tasks = futures::stream::iter(futs).buffer_unordered(10);

    let mut errors: Vec<String> = vec![];
    let mut receipts = Vec::<TransactionReceipt>::with_capacity(count);

    // set up progress bar
    let mut pos = 0;
    let pb = init_progress!(deployment_sequence.pending, "receipts");
    pb.set_position(pos);

    while let Some((tx_hash, result)) = tasks.next().await {
        match result {
            Err(err) => {
                errors.push(format!("Failure on receiving a receipt for {tx_hash:?}:\n{err}"))
            }
            Ok(TxStatus::Dropped) => {
                // We want to remove it from pending so it will be re-broadcast.
                deployment_sequence.remove_pending(tx_hash);
                errors.push(format!("Transaction dropped from the mempool: {tx_hash:?}"));
            }
            Ok(TxStatus::Success(receipt)) => {
                trace!(tx_hash=?tx_hash, "received tx receipt");
                deployment_sequence.remove_pending(receipt.transaction_hash.to_alloy());
                receipts.push(receipt);
            }
            Ok(TxStatus::Revert(receipt)) => {
                // consider:
                // if this is not removed from pending, then the script becomes
                // un-resumable. Is this desirable on reverts?
                warn!(tx_hash=?tx_hash, "Transaction Failure");
                deployment_sequence.remove_pending(receipt.transaction_hash.to_alloy());
                errors.push(format!("Transaction Failure: {:?}", receipt.transaction_hash));
            }
        }
        // update the progress bar
        update_progress!(pb, pos);
        pos += 1;
    }

    // sort receipts by blocks asc and index
    receipts.sort_unstable();

    // print all receipts
    for receipt in receipts {
        print_receipt(deployment_sequence.chain.into(), &receipt);
        deployment_sequence.add_receipt(receipt);
    }

    // print any errors
    if !errors.is_empty() {
        let mut error_msg = errors.join("\n");
        if !deployment_sequence.pending.is_empty() {
            error_msg += "\n\n Add `--resume` to your command to try and continue broadcasting
    the transactions."
        }
        eyre::bail!(error_msg);
    }

    Ok(())
}

/// Checks the status of a txhash by first polling for a receipt, then for
/// mempool inclusion. Returns the tx hash, and a status
async fn check_tx_status(
    provider: &RetryProvider,
    hash: TxHash,
) -> (TxHash, Result<TxStatus, eyre::Report>) {
    // We use the inner future so that we can use ? operator in the future, but
    // still neatly return the tuple
    let result = async move {
        // First check if there's a receipt
        let receipt_opt = provider.get_transaction_receipt(hash.to_ethers()).await?;
        if let Some(receipt) = receipt_opt {
            return Ok(receipt.into());
        }

        // If the tx is present in the mempool, run the pending tx future, and
        // assume the next drop is really really real
        let pending_res = PendingTransaction::new(hash.to_ethers(), provider).await?;
        match pending_res {
            Some(receipt) => Ok(receipt.into()),
            None => Ok(TxStatus::Dropped),
        }
    }
    .await;

    (hash, result)
}<|MERGE_RESOLUTION|>--- conflicted
+++ resolved
@@ -4,15 +4,8 @@
 use ethers_providers::{Middleware, PendingTransaction};
 use eyre::Result;
 use foundry_cli::{init_progress, update_progress, utils::print_receipt};
-<<<<<<< HEAD
-use foundry_common::{
-    types::{ToAlloy, ToEthers},
-    RetryProvider,
-};
-=======
 use foundry_common::provider::ethers::RetryProvider;
 use foundry_utils::types::{ToAlloy, ToEthers};
->>>>>>> 2e0bc78c
 use futures::StreamExt;
 use std::sync::Arc;
 
@@ -48,7 +41,7 @@
 }
 
 /// Traverses a set of pendings and either finds receipts, or clears them from
-/// the deployment sequence.
+/// the deployment sequnce.
 ///
 /// If no `tx_hashes` are provided, then `deployment_sequence.pending` will be
 /// used. For each `tx_hash`, we check if it has confirmed. If it has
@@ -118,7 +111,7 @@
         deployment_sequence.add_receipt(receipt);
     }
 
-    // print any errors
+    // print any erros
     if !errors.is_empty() {
         let mut error_msg = errors.join("\n");
         if !deployment_sequence.pending.is_empty() {
