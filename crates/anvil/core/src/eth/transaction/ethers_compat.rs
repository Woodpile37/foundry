//! ethers compatibility, this is mainly necessary so we can use all of `ethers` signers

use super::EthTransactionRequest;
use crate::eth::{
    proof::AccountProof,
<<<<<<< HEAD
    transaction::{
        EIP1559TransactionRequest, EIP2930TransactionRequest, LegacyTransactionRequest,
        MaybeImpersonatedTransaction, TypedTransaction, TypedTransactionRequest,
=======
    state::{AccountOverride, StateOverride as EthStateOverride},
    transaction::{
        DepositTransactionRequest, EIP1559TransactionRequest, EIP2930TransactionRequest,
        LegacyTransactionRequest, MaybeImpersonatedTransaction, TypedTransaction,
        TypedTransactionRequest,
>>>>>>> f907bab1
    },
};
use alloy_primitives::{U128 as rU128, U256 as rU256, U64 as rU64};
use alloy_rpc_types::{
<<<<<<< HEAD
    AccessList as AlloyAccessList, AccessListItem as AlloyAccessListItem, CallRequest,
    EIP1186StorageProof, Signature, Transaction as AlloyTransaction,
=======
    state::{AccountOverride as AlloyAccountOverride, StateOverride},
    AccessList as AlloyAccessList, CallRequest, Signature, Transaction as AlloyTransaction,
>>>>>>> f907bab1
    TransactionRequest as AlloyTransactionRequest,
};
use ethers_core::types::{
    transaction::{
        eip2718::TypedTransaction as EthersTypedTransactionRequest,
        eip2930::{AccessList, AccessListItem},
<<<<<<< HEAD
=======
        optimism::DepositTransaction,
>>>>>>> f907bab1
    },
    Address, BigEndianHash, Eip1559TransactionRequest as EthersEip1559TransactionRequest,
    Eip2930TransactionRequest as EthersEip2930TransactionRequest, NameOrAddress, StorageProof,
    Transaction as EthersTransaction, TransactionRequest as EthersLegacyTransactionRequest,
    TransactionRequest, H256, U256, U64,
};
<<<<<<< HEAD
use foundry_utils::types::{ToAlloy, ToEthers};
=======
use foundry_common::types::{ToAlloy, ToEthers};
>>>>>>> f907bab1

pub fn to_alloy_proof(proof: AccountProof) -> alloy_rpc_types::EIP1186AccountProofResponse {
    alloy_rpc_types::EIP1186AccountProofResponse {
        address: proof.address.to_alloy(),
        account_proof: proof.account_proof.into_iter().map(|b| b.0.into()).collect(),
        balance: proof.balance.to_alloy(),
        code_hash: proof.code_hash.to_alloy(),
        nonce: proof.nonce.to_alloy().to::<rU64>(),
        storage_hash: proof.storage_hash.to_alloy(),
        storage_proof: proof.storage_proof.iter().map(to_alloy_storage_proof).collect(),
    }
}

pub fn to_alloy_storage_proof(proof: &StorageProof) -> alloy_rpc_types::EIP1186StorageProof {
    alloy_rpc_types::EIP1186StorageProof {
        key: rU256::from_be_bytes(proof.key.to_alloy().0).into(),
        proof: proof.proof.iter().map(|b| b.clone().0.into()).collect(),
        value: proof.value.to_alloy(),
    }
}

pub fn to_internal_tx_request(request: &AlloyTransactionRequest) -> EthTransactionRequest {
    EthTransactionRequest {
        from: request.from.map(|a| a.to_ethers()),
        to: request.to.map(|a| a.to_ethers()),
        gas_price: request.gas_price.map(|g| alloy_primitives::U256::from(g).to_ethers()),
        max_fee_per_gas: request
            .max_fee_per_gas
            .map(|g| alloy_primitives::U256::from(g).to_ethers()),
        max_priority_fee_per_gas: request
            .max_priority_fee_per_gas
            .map(|g| alloy_primitives::U256::from(g).to_ethers()),
        gas: request.gas.map(|g| g.to_ethers()),
        value: request.value.map(|v| v.to_ethers()),
        data: request.data.clone().map(|b| b.clone().0.into()),
        nonce: request.nonce.map(|n| n.to::<u64>().into()),
        chain_id: None,
        access_list: request.access_list.clone().map(|a| to_ethers_access_list(a.clone()).0),
        transaction_type: request.transaction_type.map(|t| t.to::<u64>().into()),
<<<<<<< HEAD
=======
        // TODO: Should this be none?
        optimism_fields: None,
>>>>>>> f907bab1
    }
}

pub fn call_to_internal_tx_request(request: &CallRequest) -> EthTransactionRequest {
    EthTransactionRequest {
        from: request.from.map(|a| a.to_ethers()),
        to: request.to.map(|a| a.to_ethers()),
        gas_price: request.gas_price.map(|g| alloy_primitives::U256::from(g).to_ethers()),
        max_fee_per_gas: request
            .max_fee_per_gas
            .map(|g| alloy_primitives::U256::from(g).to_ethers()),
        max_priority_fee_per_gas: request
            .max_priority_fee_per_gas
            .map(|g| alloy_primitives::U256::from(g).to_ethers()),
        gas: request.gas.map(|g| g.to_ethers()),
        value: request.value.map(|v| v.to_ethers()),
        data: request.input.unique_input().unwrap().map(|b| b.clone().0.into()),
        nonce: request.nonce.map(|n| n.to::<u64>().into()),
        chain_id: request.chain_id.map(|c| c.to::<u64>().into()),
        access_list: request.access_list.clone().map(|a| to_ethers_access_list(a.clone()).0),
        transaction_type: request.transaction_type.map(|t| t.to::<u64>().into()),
<<<<<<< HEAD
=======
        // TODO: Should this be none?
        optimism_fields: None,
>>>>>>> f907bab1
    }
}

pub fn to_ethers_access_list(access_list: AlloyAccessList) -> AccessList {
    AccessList(
        access_list
            .0
            .into_iter()
            .map(|item| AccessListItem {
                address: item.address.to_ethers(),
                storage_keys: item
                    .storage_keys
                    .into_iter()
                    .map(|k| {
                        BigEndianHash::from_uint(&U256::from_big_endian(k.to_ethers().as_bytes()))
                    })
                    .collect(),
            })
            .collect(),
    )
}

pub fn from_ethers_access_list(access_list: AccessList) -> AlloyAccessList {
    AlloyAccessList(access_list.0.into_iter().map(ToAlloy::to_alloy).collect())
}
<<<<<<< HEAD
=======

pub fn to_ethers_state_override(ov: StateOverride) -> EthStateOverride {
    ov.into_iter()
        .map(|(addr, o)| {
            (
                addr.to_ethers(),
                AccountOverride {
                    nonce: o.nonce.map(|n| n.to::<u64>()),
                    balance: o.balance.map(|b| b.to_ethers()),
                    code: o.code.map(|c| c.0.into()),
                    state_diff: o.state_diff.map(|s| {
                        s.into_iter()
                            .map(|(k, v)| (k.to_ethers(), H256::from_uint(&v.to_ethers())))
                            .collect()
                    }),
                    state: o.state.map(|s| {
                        s.into_iter()
                            .map(|(k, v)| (k.to_ethers(), H256::from_uint(&v.to_ethers())))
                            .collect()
                    }),
                },
            )
        })
        .collect()
}

pub fn to_alloy_state_override(ov: EthStateOverride) -> StateOverride {
    ov.into_iter()
        .map(|(addr, o)| {
            (
                addr.to_alloy(),
                AlloyAccountOverride {
                    nonce: o.nonce.map(rU64::from),
                    balance: o.balance.map(|b| b.to_alloy()),
                    code: o.code.map(|c| c.0.into()),
                    state_diff: o.state_diff.map(|s| {
                        s.into_iter()
                            .map(|(k, v)| (k.to_alloy(), rU256::from_be_bytes(v.to_alloy().0)))
                            .collect()
                    }),
                    state: o.state.map(|s| {
                        s.into_iter()
                            .map(|(k, v)| (k.to_alloy(), rU256::from_be_bytes(v.to_alloy().0)))
                            .collect()
                    }),
                },
            )
        })
        .collect()
}
>>>>>>> f907bab1

impl From<TypedTransactionRequest> for EthersTypedTransactionRequest {
    fn from(tx: TypedTransactionRequest) -> Self {
        match tx {
            TypedTransactionRequest::Legacy(tx) => {
                let LegacyTransactionRequest {
                    nonce,
                    gas_price,
                    gas_limit,
                    kind,
                    value,
                    input,
                    chain_id,
                } = tx;
                EthersTypedTransactionRequest::Legacy(EthersLegacyTransactionRequest {
                    from: None,
                    to: kind.as_call().cloned().map(Into::into),
                    gas: Some(gas_limit),
                    gas_price: Some(gas_price),
                    value: Some(value),
                    data: Some(input),
                    nonce: Some(nonce),
                    chain_id: chain_id.map(Into::into),
                })
            }
            TypedTransactionRequest::EIP2930(tx) => {
                let EIP2930TransactionRequest {
                    chain_id,
                    nonce,
                    gas_price,
                    gas_limit,
                    kind,
                    value,
                    input,
                    access_list,
                } = tx;
                EthersTypedTransactionRequest::Eip2930(EthersEip2930TransactionRequest {
                    tx: EthersLegacyTransactionRequest {
                        from: None,
                        to: kind.as_call().cloned().map(Into::into),
                        gas: Some(gas_limit),
                        gas_price: Some(gas_price),
                        value: Some(value),
                        data: Some(input),
                        nonce: Some(nonce),
                        chain_id: Some(chain_id.into()),
                    },
                    access_list: access_list.into(),
                })
            }
            TypedTransactionRequest::EIP1559(tx) => {
                let EIP1559TransactionRequest {
                    chain_id,
                    nonce,
                    max_priority_fee_per_gas,
                    max_fee_per_gas,
                    gas_limit,
                    kind,
                    value,
                    input,
                    access_list,
                } = tx;
                EthersTypedTransactionRequest::Eip1559(EthersEip1559TransactionRequest {
                    from: None,
                    to: kind.as_call().cloned().map(Into::into),
                    gas: Some(gas_limit),
                    value: Some(value),
                    data: Some(input),
                    nonce: Some(nonce),
                    access_list: access_list.into(),
                    max_priority_fee_per_gas: Some(max_priority_fee_per_gas),
                    max_fee_per_gas: Some(max_fee_per_gas),
                    chain_id: Some(chain_id.into()),
                })
            }
        }
    }
}

fn to_ethers_transaction_with_hash_and_sender(
    transaction: TypedTransaction,
    hash: H256,
    from: Address,
) -> EthersTransaction {
    match transaction {
        TypedTransaction::Legacy(t) => EthersTransaction {
            hash,
            nonce: t.nonce,
            block_hash: None,
            block_number: None,
            transaction_index: None,
            from,
            to: None,
            value: t.value,
            gas_price: Some(t.gas_price),
            max_fee_per_gas: Some(t.gas_price),
            max_priority_fee_per_gas: Some(t.gas_price),
            gas: t.gas_limit,
            input: t.input.clone(),
            chain_id: t.chain_id().map(Into::into),
            v: t.signature.v.into(),
            r: t.signature.r,
            s: t.signature.s,
            access_list: None,
            transaction_type: None,
            other: Default::default(),
        },
        TypedTransaction::EIP2930(t) => EthersTransaction {
            hash,
            nonce: t.nonce,
            block_hash: None,
            block_number: None,
            transaction_index: None,
            from,
            to: None,
            value: t.value,
            gas_price: Some(t.gas_price),
            max_fee_per_gas: Some(t.gas_price),
            max_priority_fee_per_gas: Some(t.gas_price),
            gas: t.gas_limit,
            input: t.input.clone(),
            chain_id: Some(t.chain_id.into()),
            v: U64::from(t.odd_y_parity as u8),
            r: U256::from(t.r.as_bytes()),
            s: U256::from(t.s.as_bytes()),
            access_list: Some(t.access_list),
            transaction_type: Some(1u64.into()),
            other: Default::default(),
        },
        TypedTransaction::EIP1559(t) => EthersTransaction {
            hash,
            nonce: t.nonce,
            block_hash: None,
            block_number: None,
            transaction_index: None,
            from,
            to: None,
            value: t.value,
            gas_price: None,
            max_fee_per_gas: Some(t.max_fee_per_gas),
            max_priority_fee_per_gas: Some(t.max_priority_fee_per_gas),
            gas: t.gas_limit,
            input: t.input.clone(),
            chain_id: Some(t.chain_id.into()),
            v: U64::from(t.odd_y_parity as u8),
            r: U256::from(t.r.as_bytes()),
            s: U256::from(t.s.as_bytes()),
            access_list: Some(t.access_list),
            transaction_type: Some(2u64.into()),
            other: Default::default(),
        },
    }
}

fn to_alloy_transaction_with_hash_and_sender(
    transaction: TypedTransaction,
    hash: H256,
    from: Address,
) -> AlloyTransaction {
    match transaction {
        TypedTransaction::Legacy(t) => AlloyTransaction {
            hash: hash.to_alloy(),
            nonce: t.nonce.to_alloy().to::<rU64>(),
            block_hash: None,
            block_number: None,
            transaction_index: None,
            from: from.to_alloy(),
            to: None,
            value: t.value.to_alloy(),
            gas_price: Some(t.gas_price.to_alloy().to::<rU128>()),
            max_fee_per_gas: Some(t.gas_price.to_alloy().to::<rU128>()),
            max_priority_fee_per_gas: Some(t.gas_price.to_alloy().to::<rU128>()),
            gas: t.gas_limit.to_alloy(),
            input: t.input.clone().0.into(),
            chain_id: t.chain_id().map(|c| rU64::from(c)),
            signature: Some(Signature {
                r: t.signature.r.to_alloy(),
                s: t.signature.s.to_alloy(),
                v: rU256::from(t.signature.v),
                y_parity: None,
            }),
            access_list: None,
            transaction_type: None,
            max_fee_per_blob_gas: None,
            blob_versioned_hashes: vec![],
            ..Default::default()
        },
        TypedTransaction::EIP2930(t) => AlloyTransaction {
            hash: hash.to_alloy(),
            nonce: t.nonce.to_alloy().to::<rU64>(),
            block_hash: None,
            block_number: None,
            transaction_index: None,
            from: from.to_alloy(),
            to: None,
            value: t.value.to_alloy(),
            gas_price: Some(t.gas_price.to_alloy().to::<rU128>()),
            max_fee_per_gas: Some(t.gas_price.to_alloy().to::<rU128>()),
            max_priority_fee_per_gas: Some(t.gas_price.to_alloy().to::<rU128>()),
            gas: t.gas_limit.to_alloy(),
            input: t.input.clone().0.into(),
            chain_id: Some(rU64::from(t.chain_id)),
            signature: Some(Signature {
                r: rU256::from_be_bytes(t.r.to_alloy().0),
                s: rU256::from_be_bytes(t.s.to_alloy().0),
                v: rU256::from(t.odd_y_parity as u8),
                y_parity: Some(t.odd_y_parity.into()),
            }),
            access_list: Some(from_ethers_access_list(t.access_list).0),
            transaction_type: Some(rU64::from(1)),
            max_fee_per_blob_gas: None,
            blob_versioned_hashes: vec![],
            ..Default::default()
        },
        TypedTransaction::EIP1559(t) => AlloyTransaction {
            hash: hash.to_alloy(),
            nonce: t.nonce.to_alloy().to::<rU64>(),
            block_hash: None,
            block_number: None,
            transaction_index: None,
            from: from.to_alloy(),
            to: None,
            value: t.value.to_alloy(),
            gas_price: None,
            max_fee_per_gas: Some(t.max_fee_per_gas.to_alloy().to::<rU128>()),
            max_priority_fee_per_gas: Some(t.max_priority_fee_per_gas.to_alloy().to::<rU128>()),
            gas: t.gas_limit.to_alloy(),
            input: t.input.clone().0.into(),
            chain_id: Some(rU64::from(t.chain_id)),
            signature: Some(Signature {
                r: rU256::from_be_bytes(t.r.to_alloy().0),
                s: rU256::from_be_bytes(t.s.to_alloy().0),
                v: rU256::from(t.odd_y_parity as u8),
                y_parity: Some(t.odd_y_parity.into()),
            }),
            access_list: Some(from_ethers_access_list(t.access_list).0),
            transaction_type: Some(rU64::from(2)),
            max_fee_per_blob_gas: None,
            blob_versioned_hashes: vec![],
            ..Default::default()
        },
    }
}

fn to_alloy_transaction_with_hash_and_sender(
    transaction: TypedTransaction,
    hash: H256,
    from: Address,
) -> AlloyTransaction {
    match transaction {
        TypedTransaction::Legacy(t) => AlloyTransaction {
            hash: hash.to_alloy(),
            nonce: t.nonce.to_alloy().to::<rU64>(),
            block_hash: None,
            block_number: None,
            transaction_index: None,
            from: from.to_alloy(),
            to: None,
            value: t.value.to_alloy(),
            gas_price: Some(t.gas_price.to_alloy().to::<rU128>()),
            max_fee_per_gas: Some(t.gas_price.to_alloy().to::<rU128>()),
            max_priority_fee_per_gas: Some(t.gas_price.to_alloy().to::<rU128>()),
            gas: t.gas_limit.to_alloy(),
            input: t.input.clone().0.into(),
            chain_id: t.chain_id().map(rU64::from),
            signature: Some(Signature {
                r: t.signature.r.to_alloy(),
                s: t.signature.s.to_alloy(),
                v: rU256::from(t.signature.v),
                y_parity: None,
            }),
            access_list: None,
            transaction_type: None,
            max_fee_per_blob_gas: None,
            blob_versioned_hashes: vec![],
            other: Default::default(),
        },
        TypedTransaction::EIP2930(t) => AlloyTransaction {
            hash: hash.to_alloy(),
            nonce: t.nonce.to_alloy().to::<rU64>(),
            block_hash: None,
            block_number: None,
            transaction_index: None,
            from: from.to_alloy(),
            to: None,
            value: t.value.to_alloy(),
            gas_price: Some(t.gas_price.to_alloy().to::<rU128>()),
            max_fee_per_gas: Some(t.gas_price.to_alloy().to::<rU128>()),
            max_priority_fee_per_gas: Some(t.gas_price.to_alloy().to::<rU128>()),
            gas: t.gas_limit.to_alloy(),
            input: t.input.clone().0.into(),
            chain_id: Some(rU64::from(t.chain_id)),
            signature: Some(Signature {
                r: rU256::from_be_bytes(t.r.to_alloy().0),
                s: rU256::from_be_bytes(t.s.to_alloy().0),
                v: rU256::from(t.odd_y_parity as u8),
                y_parity: Some(t.odd_y_parity.into()),
            }),
            access_list: Some(from_ethers_access_list(t.access_list).0),
            transaction_type: Some(rU64::from(1)),
            max_fee_per_blob_gas: None,
            blob_versioned_hashes: vec![],
            other: Default::default(),
        },
        TypedTransaction::EIP1559(t) => AlloyTransaction {
            hash: hash.to_alloy(),
            nonce: t.nonce.to_alloy().to::<rU64>(),
            block_hash: None,
            block_number: None,
            transaction_index: None,
            from: from.to_alloy(),
            to: None,
            value: t.value.to_alloy(),
            gas_price: None,
            max_fee_per_gas: Some(t.max_fee_per_gas.to_alloy().to::<rU128>()),
            max_priority_fee_per_gas: Some(t.max_priority_fee_per_gas.to_alloy().to::<rU128>()),
            gas: t.gas_limit.to_alloy(),
            input: t.input.clone().0.into(),
            chain_id: Some(rU64::from(t.chain_id)),
            signature: Some(Signature {
                r: rU256::from_be_bytes(t.r.to_alloy().0),
                s: rU256::from_be_bytes(t.s.to_alloy().0),
                v: rU256::from(t.odd_y_parity as u8),
                y_parity: Some(t.odd_y_parity.into()),
            }),
            access_list: Some(from_ethers_access_list(t.access_list).0),
            transaction_type: Some(rU64::from(2)),
            max_fee_per_blob_gas: None,
            blob_versioned_hashes: vec![],
            other: Default::default(),
        },
        TypedTransaction::Deposit(t) => AlloyTransaction {
            hash: hash.to_alloy(),
            nonce: t.nonce.to_alloy().to::<rU64>(),
            block_hash: None,
            block_number: None,
            transaction_index: None,
            from: from.to_alloy(),
            to: None,
            value: t.value.to_alloy(),
            gas_price: None,
            max_fee_per_gas: None,
            max_priority_fee_per_gas: None,
            gas: t.gas_limit.to_alloy(),
            input: t.input.clone().0.into(),
            chain_id: t.chain_id().map(rU64::from),
            signature: None,
            access_list: None,
            transaction_type: None,
            max_fee_per_blob_gas: None,
            blob_versioned_hashes: vec![],
            other: Default::default(),
        },
    }
}

impl From<TypedTransaction> for EthersTransaction {
    fn from(transaction: TypedTransaction) -> Self {
        let hash = transaction.hash();
        let sender = transaction.recover().unwrap_or_default();
        to_ethers_transaction_with_hash_and_sender(transaction, hash, sender)
    }
}

impl From<MaybeImpersonatedTransaction> for EthersTransaction {
    fn from(transaction: MaybeImpersonatedTransaction) -> Self {
        let hash = transaction.hash();
        let sender = transaction.recover().unwrap_or_default();
        to_ethers_transaction_with_hash_and_sender(transaction.into(), hash, sender)
    }
}

impl From<MaybeImpersonatedTransaction> for AlloyTransaction {
    fn from(transaction: MaybeImpersonatedTransaction) -> Self {
        let hash = transaction.hash();
        let sender = transaction.recover().unwrap_or_default();

        to_alloy_transaction_with_hash_and_sender(transaction.into(), hash, sender)
    }
}

impl From<TransactionRequest> for EthTransactionRequest {
    fn from(req: TransactionRequest) -> Self {
        let TransactionRequest { from, to, gas, gas_price, value, data, nonce, chain_id, .. } = req;
        EthTransactionRequest {
            from,
            to: to.and_then(|to| match to {
                NameOrAddress::Name(_) => None,
                NameOrAddress::Address(to) => Some(to),
            }),
            gas_price,
            max_fee_per_gas: None,
            max_priority_fee_per_gas: None,
            gas,
            value,
            data,
            nonce,
            chain_id,
            access_list: None,
            transaction_type: None,
        }
    }
}

impl From<EthTransactionRequest> for TransactionRequest {
    fn from(req: EthTransactionRequest) -> Self {
        let EthTransactionRequest { from, to, gas_price, gas, value, data, nonce, .. } = req;
        TransactionRequest {
            from,
            to: to.map(NameOrAddress::Address),
            gas,
            gas_price,
            value,
            data,
            nonce,
            chain_id: None,
        }
    }
}<|MERGE_RESOLUTION|>--- conflicted
+++ resolved
@@ -3,49 +3,31 @@
 use super::EthTransactionRequest;
 use crate::eth::{
     proof::AccountProof,
-<<<<<<< HEAD
-    transaction::{
-        EIP1559TransactionRequest, EIP2930TransactionRequest, LegacyTransactionRequest,
-        MaybeImpersonatedTransaction, TypedTransaction, TypedTransactionRequest,
-=======
     state::{AccountOverride, StateOverride as EthStateOverride},
     transaction::{
         DepositTransactionRequest, EIP1559TransactionRequest, EIP2930TransactionRequest,
         LegacyTransactionRequest, MaybeImpersonatedTransaction, TypedTransaction,
         TypedTransactionRequest,
->>>>>>> f907bab1
     },
 };
 use alloy_primitives::{U128 as rU128, U256 as rU256, U64 as rU64};
 use alloy_rpc_types::{
-<<<<<<< HEAD
-    AccessList as AlloyAccessList, AccessListItem as AlloyAccessListItem, CallRequest,
-    EIP1186StorageProof, Signature, Transaction as AlloyTransaction,
-=======
     state::{AccountOverride as AlloyAccountOverride, StateOverride},
     AccessList as AlloyAccessList, CallRequest, Signature, Transaction as AlloyTransaction,
->>>>>>> f907bab1
     TransactionRequest as AlloyTransactionRequest,
 };
 use ethers_core::types::{
     transaction::{
         eip2718::TypedTransaction as EthersTypedTransactionRequest,
         eip2930::{AccessList, AccessListItem},
-<<<<<<< HEAD
-=======
         optimism::DepositTransaction,
->>>>>>> f907bab1
     },
     Address, BigEndianHash, Eip1559TransactionRequest as EthersEip1559TransactionRequest,
     Eip2930TransactionRequest as EthersEip2930TransactionRequest, NameOrAddress, StorageProof,
     Transaction as EthersTransaction, TransactionRequest as EthersLegacyTransactionRequest,
     TransactionRequest, H256, U256, U64,
 };
-<<<<<<< HEAD
-use foundry_utils::types::{ToAlloy, ToEthers};
-=======
 use foundry_common::types::{ToAlloy, ToEthers};
->>>>>>> f907bab1
 
 pub fn to_alloy_proof(proof: AccountProof) -> alloy_rpc_types::EIP1186AccountProofResponse {
     alloy_rpc_types::EIP1186AccountProofResponse {
@@ -85,11 +67,8 @@
         chain_id: None,
         access_list: request.access_list.clone().map(|a| to_ethers_access_list(a.clone()).0),
         transaction_type: request.transaction_type.map(|t| t.to::<u64>().into()),
-<<<<<<< HEAD
-=======
         // TODO: Should this be none?
         optimism_fields: None,
->>>>>>> f907bab1
     }
 }
 
@@ -111,11 +90,8 @@
         chain_id: request.chain_id.map(|c| c.to::<u64>().into()),
         access_list: request.access_list.clone().map(|a| to_ethers_access_list(a.clone()).0),
         transaction_type: request.transaction_type.map(|t| t.to::<u64>().into()),
-<<<<<<< HEAD
-=======
         // TODO: Should this be none?
         optimism_fields: None,
->>>>>>> f907bab1
     }
 }
 
@@ -141,8 +117,6 @@
 pub fn from_ethers_access_list(access_list: AccessList) -> AlloyAccessList {
     AlloyAccessList(access_list.0.into_iter().map(ToAlloy::to_alloy).collect())
 }
-<<<<<<< HEAD
-=======
 
 pub fn to_ethers_state_override(ov: StateOverride) -> EthStateOverride {
     ov.into_iter()
@@ -193,7 +167,6 @@
         })
         .collect()
 }
->>>>>>> f907bab1
 
 impl From<TypedTransactionRequest> for EthersTypedTransactionRequest {
     fn from(tx: TypedTransactionRequest) -> Self {
@@ -269,6 +242,33 @@
                     chain_id: Some(chain_id.into()),
                 })
             }
+            TypedTransactionRequest::Deposit(tx) => {
+                let DepositTransactionRequest {
+                    source_hash,
+                    from,
+                    kind,
+                    mint,
+                    value,
+                    gas_limit,
+                    is_system_tx,
+                    input,
+                } = tx;
+                EthersTypedTransactionRequest::DepositTransaction(DepositTransaction {
+                    tx: TransactionRequest {
+                        from: Some(from),
+                        to: kind.as_call().cloned().map(Into::into),
+                        gas: Some(gas_limit),
+                        value: Some(value),
+                        data: Some(input),
+                        gas_price: Some(0.into()),
+                        nonce: Some(0.into()),
+                        chain_id: None,
+                    },
+                    source_hash,
+                    mint: Some(mint),
+                    is_system_tx,
+                })
+            }
         }
     }
 }
@@ -299,6 +299,9 @@
             s: t.signature.s,
             access_list: None,
             transaction_type: None,
+            source_hash: H256::zero(),
+            mint: None,
+            is_system_tx: false,
             other: Default::default(),
         },
         TypedTransaction::EIP2930(t) => EthersTransaction {
@@ -321,6 +324,9 @@
             s: U256::from(t.s.as_bytes()),
             access_list: Some(t.access_list),
             transaction_type: Some(1u64.into()),
+            source_hash: H256::zero(),
+            mint: None,
+            is_system_tx: false,
             other: Default::default(),
         },
         TypedTransaction::EIP1559(t) => EthersTransaction {
@@ -343,97 +349,35 @@
             s: U256::from(t.s.as_bytes()),
             access_list: Some(t.access_list),
             transaction_type: Some(2u64.into()),
-            other: Default::default(),
-        },
-    }
-}
-
-fn to_alloy_transaction_with_hash_and_sender(
-    transaction: TypedTransaction,
-    hash: H256,
-    from: Address,
-) -> AlloyTransaction {
-    match transaction {
-        TypedTransaction::Legacy(t) => AlloyTransaction {
-            hash: hash.to_alloy(),
-            nonce: t.nonce.to_alloy().to::<rU64>(),
-            block_hash: None,
-            block_number: None,
-            transaction_index: None,
-            from: from.to_alloy(),
-            to: None,
-            value: t.value.to_alloy(),
-            gas_price: Some(t.gas_price.to_alloy().to::<rU128>()),
-            max_fee_per_gas: Some(t.gas_price.to_alloy().to::<rU128>()),
-            max_priority_fee_per_gas: Some(t.gas_price.to_alloy().to::<rU128>()),
-            gas: t.gas_limit.to_alloy(),
-            input: t.input.clone().0.into(),
-            chain_id: t.chain_id().map(|c| rU64::from(c)),
-            signature: Some(Signature {
-                r: t.signature.r.to_alloy(),
-                s: t.signature.s.to_alloy(),
-                v: rU256::from(t.signature.v),
-                y_parity: None,
-            }),
+            source_hash: H256::zero(),
+            mint: None,
+            is_system_tx: false,
+            other: Default::default(),
+        },
+        TypedTransaction::Deposit(t) => EthersTransaction {
+            hash,
+            nonce: t.nonce,
+            block_hash: None,
+            block_number: None,
+            transaction_index: None,
+            from,
+            to: None,
+            value: t.value,
+            gas_price: Some(0.into()),
+            max_fee_per_gas: Some(0.into()),
+            max_priority_fee_per_gas: Some(0.into()),
+            gas: t.gas_limit,
+            input: t.input.clone(),
+            chain_id: t.chain_id().map(Into::into),
+            v: 0.into(),
+            r: 0.into(),
+            s: 0.into(),
             access_list: None,
-            transaction_type: None,
-            max_fee_per_blob_gas: None,
-            blob_versioned_hashes: vec![],
-            ..Default::default()
-        },
-        TypedTransaction::EIP2930(t) => AlloyTransaction {
-            hash: hash.to_alloy(),
-            nonce: t.nonce.to_alloy().to::<rU64>(),
-            block_hash: None,
-            block_number: None,
-            transaction_index: None,
-            from: from.to_alloy(),
-            to: None,
-            value: t.value.to_alloy(),
-            gas_price: Some(t.gas_price.to_alloy().to::<rU128>()),
-            max_fee_per_gas: Some(t.gas_price.to_alloy().to::<rU128>()),
-            max_priority_fee_per_gas: Some(t.gas_price.to_alloy().to::<rU128>()),
-            gas: t.gas_limit.to_alloy(),
-            input: t.input.clone().0.into(),
-            chain_id: Some(rU64::from(t.chain_id)),
-            signature: Some(Signature {
-                r: rU256::from_be_bytes(t.r.to_alloy().0),
-                s: rU256::from_be_bytes(t.s.to_alloy().0),
-                v: rU256::from(t.odd_y_parity as u8),
-                y_parity: Some(t.odd_y_parity.into()),
-            }),
-            access_list: Some(from_ethers_access_list(t.access_list).0),
-            transaction_type: Some(rU64::from(1)),
-            max_fee_per_blob_gas: None,
-            blob_versioned_hashes: vec![],
-            ..Default::default()
-        },
-        TypedTransaction::EIP1559(t) => AlloyTransaction {
-            hash: hash.to_alloy(),
-            nonce: t.nonce.to_alloy().to::<rU64>(),
-            block_hash: None,
-            block_number: None,
-            transaction_index: None,
-            from: from.to_alloy(),
-            to: None,
-            value: t.value.to_alloy(),
-            gas_price: None,
-            max_fee_per_gas: Some(t.max_fee_per_gas.to_alloy().to::<rU128>()),
-            max_priority_fee_per_gas: Some(t.max_priority_fee_per_gas.to_alloy().to::<rU128>()),
-            gas: t.gas_limit.to_alloy(),
-            input: t.input.clone().0.into(),
-            chain_id: Some(rU64::from(t.chain_id)),
-            signature: Some(Signature {
-                r: rU256::from_be_bytes(t.r.to_alloy().0),
-                s: rU256::from_be_bytes(t.s.to_alloy().0),
-                v: rU256::from(t.odd_y_parity as u8),
-                y_parity: Some(t.odd_y_parity.into()),
-            }),
-            access_list: Some(from_ethers_access_list(t.access_list).0),
-            transaction_type: Some(rU64::from(2)),
-            max_fee_per_blob_gas: None,
-            blob_versioned_hashes: vec![],
-            ..Default::default()
+            transaction_type: Some(126u64.into()),
+            source_hash: t.source_hash,
+            mint: Some(t.mint),
+            is_system_tx: t.is_system_tx,
+            other: Default::default(),
         },
     }
 }
@@ -594,6 +538,7 @@
             chain_id,
             access_list: None,
             transaction_type: None,
+            optimism_fields: None,
         }
     }
 }
