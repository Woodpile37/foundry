--- conflicted
+++ resolved
@@ -8,18 +8,11 @@
     EthApi,
 };
 use alloy_primitives::{Address, Bytes, B256, U256, U64};
-<<<<<<< HEAD
-use alloy_rpc_types::{Block, BlockId, BlockNumberOrTag as BlockNumber, Transaction};
-=======
 use alloy_rpc_types::{
     trace::parity::{Action, CallAction, CreateAction, CreateOutput, RewardAction, TraceOutput},
     Block, BlockId, BlockNumberOrTag as BlockNumber, Transaction,
 };
->>>>>>> 5d1ad993
 use itertools::Itertools;
-use reth_rpc_types::trace::parity::{
-    Action, CallAction, CreateAction, CreateOutput, RewardAction, TraceOutput,
-};
 
 impl EthApi {
     /// Otterscan currently requires this endpoint, even though it's not part of the ots_*
@@ -138,11 +131,7 @@
     ) -> Result<OtsSearchTransactions> {
         node_info!("ots_searchTransactionsBefore");
 
-<<<<<<< HEAD
-        let best = self.backend.best_number().to::<u64>();
-=======
         let best = self.backend.best_number();
->>>>>>> 5d1ad993
         // we go from given block (defaulting to best) down to first block
         // considering only post-fork
         let from = if block_number == 0 { best } else { block_number };
@@ -192,11 +181,7 @@
     ) -> Result<OtsSearchTransactions> {
         node_info!("ots_searchTransactionsAfter");
 
-<<<<<<< HEAD
-        let best = self.backend.best_number().to::<u64>();
-=======
         let best = self.backend.best_number();
->>>>>>> 5d1ad993
         // we go from the first post-fork block, up to the tip
         let from = if block_number == 0 {
             self.get_fork().map(|f| f.block_number() + 1).unwrap_or(1)
@@ -257,11 +242,7 @@
         node_info!("ots_getTransactionBySenderAndNonce");
 
         let from = self.get_fork().map(|f| f.block_number() + 1).unwrap_or_default();
-<<<<<<< HEAD
-        let to = self.backend.best_number().to::<u64>();
-=======
         let to = self.backend.best_number();
->>>>>>> 5d1ad993
 
         for n in (from..=to).rev() {
             if let Some(txs) = self.backend.mined_transactions_by_block_number(n.into()).await {
@@ -285,11 +266,7 @@
         node_info!("ots_getContractCreator");
 
         let from = self.get_fork().map(|f| f.block_number()).unwrap_or_default();
-<<<<<<< HEAD
-        let to = self.backend.best_number().to::<u64>();
-=======
         let to = self.backend.best_number();
->>>>>>> 5d1ad993
 
         // loop in reverse, since we want the latest deploy to the address
         for n in (from..=to).rev() {
