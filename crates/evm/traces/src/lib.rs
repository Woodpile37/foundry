--- conflicted
+++ resolved
@@ -32,18 +32,10 @@
 
 pub type Traces = Vec<(TraceKind, CallTraceArena)>;
 
-<<<<<<< HEAD
-/// An arena of [CallTraceNode]s
-#[derive(Clone, Debug, PartialEq, Eq, Serialize, Deserialize)]
-pub struct CallTraceArena {
-    /// The arena of nodes
-    pub arena: Vec<CallTraceNode>,
-=======
 #[derive(Default, Debug, Eq, PartialEq)]
 pub struct DecodedCallData {
     pub signature: String,
     pub args: Vec<String>,
->>>>>>> f907bab1
 }
 
 #[derive(Default, Debug)]
@@ -150,100 +142,13 @@
         .boxed()
     }
 
-<<<<<<< HEAD
-/// A raw or decoded log.
-#[derive(Clone, Debug, PartialEq, Eq)]
-pub enum TraceLog {
-    /// A raw log
-    Raw(RawLog),
-    /// A decoded log.
-    ///
-    /// The first member of the tuple is the event name, and the second is a vector of decoded
-    /// parameters.
-    Decoded(String, Vec<(String, String)>),
-=======
     let mut s = String::new();
     inner(arena.nodes(), decoder, &mut s, 0, "  ", "  ").await?;
     Ok(s)
->>>>>>> f907bab1
 }
 
 /// Render a call trace.
 ///
-<<<<<<< HEAD
-/// i.e. if Call 0 occurs before Log 0, it will be pushed into the `CallTraceNode`'s ordering before
-/// the log.
-#[derive(Clone, Debug, PartialEq, Eq, Serialize, Deserialize)]
-pub enum LogCallOrder {
-    Log(usize),
-    Call(usize),
-}
-
-/// Raw or decoded calldata.
-#[derive(Clone, Debug, PartialEq, Eq, Serialize, Deserialize)]
-pub enum TraceCallData {
-    /// Raw calldata bytes.
-    Raw(Bytes),
-    /// Decoded calldata.
-    Decoded {
-        /// The function signature.
-        signature: String,
-        /// The function arguments.
-        args: Vec<String>,
-    },
-}
-
-impl Default for TraceCallData {
-    fn default() -> Self {
-        Self::Raw(Bytes::new())
-    }
-}
-
-impl TraceCallData {
-    pub fn as_bytes(&self) -> &[u8] {
-        match self {
-            TraceCallData::Raw(raw) => raw,
-            TraceCallData::Decoded { .. } => &[],
-        }
-    }
-}
-
-/// Raw or decoded return data.
-#[derive(Clone, Debug, PartialEq, Eq, Serialize, Deserialize)]
-pub enum TraceRetData {
-    /// Raw return data.
-    Raw(Bytes),
-    /// Decoded return data.
-    Decoded(String),
-}
-
-impl Default for TraceRetData {
-    fn default() -> Self {
-        Self::Raw(Bytes::new())
-    }
-}
-
-impl TraceRetData {
-    /// Returns the data as [`Bytes`]
-    pub fn to_bytes(&self) -> Bytes {
-        match self {
-            TraceRetData::Raw(raw) => raw.clone(),
-            TraceRetData::Decoded(val) => val.as_bytes().to_vec().into(),
-        }
-    }
-
-    pub fn to_raw(&self) -> Vec<u8> {
-        self.to_bytes().to_vec()
-    }
-}
-
-impl fmt::Display for TraceRetData {
-    fn fmt(&self, f: &mut fmt::Formatter<'_>) -> fmt::Result {
-        match &self {
-            TraceRetData::Raw(bytes) => {
-                if bytes.is_empty() {
-                    write!(f, "()")
-=======
 /// The trace will be decoded using the given decoder, if possible.
 pub async fn render_trace(
     trace: &CallTrace,
@@ -273,7 +178,6 @@
                 debug!(target: "evm::traces", trace=?trace, "unhandled raw calldata");
                 if trace.data.len() < 4 {
                     ("fallback".to_string(), hex::encode(&trace.data))
->>>>>>> f907bab1
                 } else {
                     let (selector, data) = trace.data.split_at(4);
                     (hex::encode(selector), hex::encode(data))
@@ -281,36 +185,6 @@
             }
         };
 
-<<<<<<< HEAD
-#[derive(Clone, Debug, PartialEq, Eq, Serialize, Deserialize)]
-pub struct CallTraceStep {
-    // Fields filled in `step`
-    /// Call depth
-    pub depth: u64,
-    /// Program counter before step execution
-    pub pc: usize,
-    /// Opcode to be executed
-    pub op: Instruction,
-    /// Current contract address
-    pub contract: Address,
-    /// Stack before step execution
-    pub stack: Stack,
-    /// Memory before step execution
-    pub memory: Vec<u8>,
-    /// Remaining gas before step execution
-    pub gas: u64,
-    /// Gas refund counter before step execution
-    pub gas_refund_counter: u64,
-
-    // Fields filled in `step_end`
-    /// Gas cost of step execution
-    pub gas_cost: u64,
-    /// Change of the contract state after step execution (effect of the SLOAD/SSTORE instructions)
-    pub state_diff: Option<(U256, U256)>,
-    /// Error (if any) after step execution
-    pub error: Option<String>,
-}
-=======
         let action = match trace.kind {
             CallKind::Call => "",
             CallKind::StaticCall => " [staticcall]",
@@ -318,7 +192,6 @@
             CallKind::DelegateCall => " [delegatecall]",
             CallKind::Create | CallKind::Create2 => unreachable!(),
         };
->>>>>>> f907bab1
 
         let color = trace_color(trace);
         write!(
@@ -335,48 +208,7 @@
         )?;
     }
 
-<<<<<<< HEAD
-/// A trace of a call.
-#[derive(Clone, Debug, PartialEq, Eq, Serialize, Deserialize)]
-pub struct CallTrace {
-    /// The depth of the call
-    pub depth: usize,
-    /// Whether the call was successful
-    pub success: bool,
-    /// The name of the contract, if any.
-    ///
-    /// The format is `"<artifact>:<contract>"` for easy lookup in local contracts.
-    ///
-    /// This member is not used by the core call tracing functionality (decoding/displaying). The
-    /// intended use case is for other components that may want to process traces by specific
-    /// contracts (e.g. gas reports).
-    pub contract: Option<String>,
-    /// The label for the destination address, if any
-    pub label: Option<String>,
-    /// caller of this call
-    pub caller: Address,
-    /// The destination address of the call or the address from the created contract
-    pub address: Address,
-    /// The kind of call this is
-    pub kind: CallKind,
-    /// The value transferred in the call
-    pub value: U256,
-    /// The calldata for the call, or the init code for contract creations
-    pub data: TraceCallData,
-    /// The return data of the call if this was not a contract creation, otherwise it is the
-    /// runtime bytecode of the created contract
-    pub output: TraceRetData,
-    /// The gas cost of the call
-    pub gas_cost: u64,
-    /// The status of the trace's call
-    pub status: InstructionResult,
-    /// call context of the runtime
-    pub call_context: Option<CallContext>,
-    /// Opcode-level execution steps
-    pub steps: Vec<CallTraceStep>,
-=======
     Ok((s, decoded.return_data))
->>>>>>> f907bab1
 }
 
 /// Render a trace log.
