//! Support for running multiple fork backends
//!
//! The design is similar to the single `SharedBackend`, `BackendHandler` but supports multiple
//! concurrently active pairs at once.

use crate::fork::{BackendHandler, BlockchainDb, BlockchainDbMeta, CreateFork, SharedBackend};
use alloy_providers::provider::Provider;
use alloy_transport::BoxTransport;
use ethers::types::BlockNumber;
use foundry_common::provider::alloy::ProviderBuilder;
<<<<<<< HEAD
=======

>>>>>>> f907bab1
use foundry_config::Config;
use futures::{
    channel::mpsc::{channel, Receiver, Sender},
    stream::{Fuse, Stream},
    task::{Context, Poll},
    Future, FutureExt, StreamExt,
};
use revm::primitives::Env;
use std::{
    collections::HashMap,
    fmt,
    pin::Pin,
    sync::{
        mpsc::{channel as oneshot_channel, Sender as OneshotSender},
        Arc,
    },
    time::Duration,
};

/// The identifier for a specific fork, this could be the name of the network a custom descriptive
/// name.
#[derive(Debug, Clone, Eq, PartialEq, Hash)]
pub struct ForkId(pub String);

impl fmt::Display for ForkId {
    fn fmt(&self, f: &mut fmt::Formatter<'_>) -> fmt::Result {
        self.0.fmt(f)
    }
}

impl<T: Into<String>> From<T> for ForkId {
    fn from(id: T) -> Self {
        Self(id.into())
    }
}

/// The Sender half of multi fork pair.
/// Can send requests to the `MultiForkHandler` to create forks
#[derive(Debug, Clone)]
pub struct MultiFork {
    /// Channel to send `Request`s to the handler
    handler: Sender<Request>,
    /// Ensures that all rpc resources get flushed properly
    _shutdown: Arc<ShutDownMultiFork>,
}

// === impl MultiForkBackend ===

impl MultiFork {
    /// Creates a new pair multi fork pair
    pub fn new() -> (Self, MultiForkHandler) {
        let (handler, handler_rx) = channel(1);
        let _shutdown = Arc::new(ShutDownMultiFork { handler: Some(handler.clone()) });
        (Self { handler, _shutdown }, MultiForkHandler::new(handler_rx))
    }

    /// Creates a new pair and spawns the `MultiForkHandler` on a background thread.
    pub async fn spawn() -> Self {
        trace!(target: "fork::multi", "spawning multifork");

        let (fork, mut handler) = Self::new();
        // spawn a light-weight thread with a thread-local async runtime just for
        // sending and receiving data from the remote client(s)
        std::thread::Builder::new()
            .name("multi-fork-backend".into())
            .spawn(move || {
                let rt = tokio::runtime::Builder::new_current_thread()
                    .enable_all()
                    .build()
                    .expect("failed to build tokio runtime");

                rt.block_on(async move {
                    // flush cache every 60s, this ensures that long-running fork tests get their
                    // cache flushed from time to time
                    // NOTE: we install the interval here because the `tokio::timer::Interval`
                    // requires a rt
                    handler.set_flush_cache_interval(Duration::from_secs(60));
                    handler.await
                });
            })
            .expect("failed to spawn thread");
        trace!(target: "fork::multi", "spawned MultiForkHandler thread");
        fork
    }

    /// Returns a fork backend
    ///
    /// If no matching fork backend exists it will be created
    pub fn create_fork(&self, fork: CreateFork) -> eyre::Result<(ForkId, SharedBackend, Env)> {
        trace!("Creating new fork, url={}, block={:?}", fork.url, fork.evm_opts.fork_block_number);
        let (sender, rx) = oneshot_channel();
        let req = Request::CreateFork(Box::new(fork), sender);
        self.handler.clone().try_send(req).map_err(|e| eyre::eyre!("{:?}", e))?;
        rx.recv()?
    }

    /// Rolls the block of the fork
    ///
    /// If no matching fork backend exists it will be created
    pub fn roll_fork(
        &self,
        fork: ForkId,
        block: u64,
    ) -> eyre::Result<(ForkId, SharedBackend, Env)> {
        trace!(?fork, ?block, "rolling fork");
        let (sender, rx) = oneshot_channel();
        let req = Request::RollFork(fork, block, sender);
        self.handler.clone().try_send(req).map_err(|e| eyre::eyre!("{:?}", e))?;
        rx.recv()?
    }

    /// Returns the `Env` of the given fork, if any
    pub fn get_env(&self, fork: ForkId) -> eyre::Result<Option<Env>> {
        trace!(?fork, "getting env config");
        let (sender, rx) = oneshot_channel();
        let req = Request::GetEnv(fork, sender);
        self.handler.clone().try_send(req).map_err(|e| eyre::eyre!("{:?}", e))?;
        Ok(rx.recv()?)
    }

    /// Returns the corresponding fork if it exists
    ///
    /// Returns `None` if no matching fork backend is available.
    pub fn get_fork(&self, id: impl Into<ForkId>) -> eyre::Result<Option<SharedBackend>> {
        let id = id.into();
        trace!(?id, "get fork backend");
        let (sender, rx) = oneshot_channel();
        let req = Request::GetFork(id, sender);
        self.handler.clone().try_send(req).map_err(|e| eyre::eyre!("{:?}", e))?;
        Ok(rx.recv()?)
    }

    /// Returns the corresponding fork url if it exists
    ///
    /// Returns `None` if no matching fork is available.
    pub fn get_fork_url(&self, id: impl Into<ForkId>) -> eyre::Result<Option<String>> {
        let (sender, rx) = oneshot_channel();
        let req = Request::GetForkUrl(id.into(), sender);
        self.handler.clone().try_send(req).map_err(|e| eyre::eyre!("{:?}", e))?;
        Ok(rx.recv()?)
    }
}

type Handler = BackendHandler<Arc<Provider<BoxTransport>>>;

type CreateFuture = Pin<Box<dyn Future<Output = eyre::Result<(CreatedFork, Handler)>> + Send>>;
type CreateSender = OneshotSender<eyre::Result<(ForkId, SharedBackend, Env)>>;
type GetEnvSender = OneshotSender<Option<Env>>;

/// Request that's send to the handler
#[derive(Debug)]
enum Request {
    /// Creates a new ForkBackend
    CreateFork(Box<CreateFork>, CreateSender),
    /// Returns the Fork backend for the `ForkId` if it exists
    GetFork(ForkId, OneshotSender<Option<SharedBackend>>),
    /// Adjusts the block that's being forked
    RollFork(ForkId, u64, CreateSender),
    /// Returns the environment of the fork
    GetEnv(ForkId, GetEnvSender),
    /// Shutdowns the entire `MultiForkHandler`, see `ShutDownMultiFork`
    ShutDown(OneshotSender<()>),
    /// Returns the Fork Url for the `ForkId` if it exists
    GetForkUrl(ForkId, OneshotSender<Option<String>>),
}

enum ForkTask {
    /// Contains the future that will establish a new fork
    Create(CreateFuture, ForkId, CreateSender, Vec<CreateSender>),
}

/// The type that manages connections in the background
#[must_use = "MultiForkHandler does nothing unless polled."]
pub struct MultiForkHandler {
    /// Incoming requests from the `MultiFork`.
    incoming: Fuse<Receiver<Request>>,

    /// All active handlers
    ///
    /// It's expected that this list will be rather small (<10)
    handlers: Vec<(ForkId, Handler)>,

    // tasks currently in progress
    pending_tasks: Vec<ForkTask>,

    /// All created Forks in order to reuse them
    forks: HashMap<ForkId, CreatedFork>,

    /// Optional periodic interval to flush rpc cache
    flush_cache_interval: Option<tokio::time::Interval>,
}

// === impl MultiForkHandler ===

impl MultiForkHandler {
    fn new(incoming: Receiver<Request>) -> Self {
        Self {
            incoming: incoming.fuse(),
            handlers: Default::default(),
            pending_tasks: Default::default(),
            forks: Default::default(),
            flush_cache_interval: None,
        }
    }

    /// Sets the interval after which all rpc caches should be flushed periodically
    pub fn set_flush_cache_interval(&mut self, period: Duration) -> &mut Self {
        self.flush_cache_interval =
            Some(tokio::time::interval_at(tokio::time::Instant::now() + period, period));
        self
    }

    /// Returns the list of additional senders of a matching task for the given id, if any.
    fn find_in_progress_task(&mut self, id: &ForkId) -> Option<&mut Vec<CreateSender>> {
        for task in self.pending_tasks.iter_mut() {
            #[allow(irrefutable_let_patterns)]
            if let ForkTask::Create(_, in_progress, _, additional) = task {
                if in_progress == id {
                    return Some(additional);
                }
            }
        }
        None
    }

    fn create_fork(&mut self, fork: CreateFork, sender: CreateSender) {
        let fork_id = create_fork_id(&fork.url, fork.evm_opts.fork_block_number);
        trace!(?fork_id, "created new forkId");

        if let Some(fork) = self.forks.get_mut(&fork_id) {
            fork.num_senders += 1;
            let _ = sender.send(Ok((fork_id, fork.backend.clone(), fork.opts.env.clone())));
        } else {
            // there could already be a task for the requested fork in progress
            if let Some(in_progress) = self.find_in_progress_task(&fork_id) {
                in_progress.push(sender);
                return;
            }

            // need to create a new fork
            let task = Box::pin(create_fork(fork));
            self.pending_tasks.push(ForkTask::Create(task, fork_id, sender, Vec::new()));
        }
    }

    fn on_request(&mut self, req: Request) {
        match req {
            Request::CreateFork(fork, sender) => self.create_fork(*fork, sender),
            Request::GetFork(fork_id, sender) => {
                let fork = self.forks.get(&fork_id).map(|f| f.backend.clone());
                let _ = sender.send(fork);
            }
            Request::RollFork(fork_id, block, sender) => {
                if let Some(fork) = self.forks.get(&fork_id) {
                    trace!(target: "fork::multi", "rolling {} to {}", fork_id, block);
                    let mut opts = fork.opts.clone();
                    opts.evm_opts.fork_block_number = Some(block);
                    self.create_fork(opts, sender)
                } else {
                    let _ = sender.send(Err(eyre::eyre!("No matching fork exits for {}", fork_id)));
                }
            }
            Request::GetEnv(fork_id, sender) => {
                let _ = sender.send(self.forks.get(&fork_id).map(|fork| fork.opts.env.clone()));
            }
            Request::ShutDown(sender) => {
                trace!(target: "fork::multi", "received shutdown signal");
                // we're emptying all fork backends, this way we ensure all caches get flushed
                self.forks.clear();
                self.handlers.clear();
                let _ = sender.send(());
            }
            Request::GetForkUrl(fork_id, sender) => {
                let fork = self.forks.get(&fork_id).map(|f| f.opts.url.clone());
                let _ = sender.send(fork);
            }
        }
    }
}

// Drives all handler to completion
// This future will finish once all underlying BackendHandler are completed
impl Future for MultiForkHandler {
    type Output = ();

    fn poll(self: Pin<&mut Self>, cx: &mut Context<'_>) -> Poll<Self::Output> {
        let pin = self.get_mut();

        // receive new requests
        loop {
            match Pin::new(&mut pin.incoming).poll_next(cx) {
                Poll::Ready(Some(req)) => {
                    pin.on_request(req);
                }
                Poll::Ready(None) => {
                    // channel closed, but we still need to drive the fork handlers to completion
                    trace!(target: "fork::multi", "request channel closed");
                    break;
                }
                Poll::Pending => break,
            }
        }

        // advance all tasks
        for n in (0..pin.pending_tasks.len()).rev() {
            let task = pin.pending_tasks.swap_remove(n);
            match task {
                ForkTask::Create(mut fut, id, sender, additional_senders) => {
                    if let Poll::Ready(resp) = fut.poll_unpin(cx) {
                        match resp {
                            Ok((fork, handler)) => {
                                pin.handlers.push((id.clone(), handler));
                                let backend = fork.backend.clone();
                                let env = fork.opts.env.clone();
                                pin.forks.insert(id.clone(), fork);

                                let _ = sender.send(Ok((id.clone(), backend.clone(), env.clone())));

                                // also notify all additional senders
                                for sender in additional_senders {
                                    let _ =
                                        sender.send(Ok((id.clone(), backend.clone(), env.clone())));
                                }
                            }
                            Err(err) => {
                                let _ = sender.send(Err(eyre::eyre!("{err}")));
                                for sender in additional_senders {
                                    let _ = sender.send(Err(eyre::eyre!("{err}")));
                                }
                            }
                        }
                    } else {
                        pin.pending_tasks.push(ForkTask::Create(
                            fut,
                            id,
                            sender,
                            additional_senders,
                        ));
                    }
                }
            }
        }

        // advance all handlers
        for n in (0..pin.handlers.len()).rev() {
            let (id, mut handler) = pin.handlers.swap_remove(n);
            match handler.poll_unpin(cx) {
                Poll::Ready(_) => {
                    trace!(target: "fork::multi", "fork {:?} completed", id);
                }
                Poll::Pending => {
                    pin.handlers.push((id, handler));
                }
            }
        }

        if pin.handlers.is_empty() && pin.incoming.is_done() {
            trace!(target: "fork::multi", "completed");
            return Poll::Ready(());
        }

        // periodically flush cached RPC state
        if pin
            .flush_cache_interval
            .as_mut()
            .map(|interval| interval.poll_tick(cx).is_ready())
            .unwrap_or_default()
            && !pin.forks.is_empty()
        {
            trace!(target: "fork::multi", "tick flushing caches");
            let forks = pin.forks.values().map(|f| f.backend.clone()).collect::<Vec<_>>();
            // flush this on new thread to not block here
            std::thread::Builder::new()
                .name("flusher".into())
                .spawn(move || {
                    forks.into_iter().for_each(|fork| fork.flush_cache());
                })
                .expect("failed to spawn thread");
        }

        Poll::Pending
    }
}

/// Tracks the created Fork
#[derive(Debug)]
struct CreatedFork {
    /// How the fork was initially created
    opts: CreateFork,
    /// Copy of the sender
    backend: SharedBackend,
    /// How many consumers there are, since a `SharedBacked` can be used by multiple
    /// consumers
    num_senders: usize,
}

// === impl CreatedFork ===

impl CreatedFork {
    pub fn new(opts: CreateFork, backend: SharedBackend) -> Self {
        Self { opts, backend, num_senders: 1 }
    }
}

/// A type that's used to signaling the `MultiForkHandler` when it's time to shut down.
///
/// This is essentially a sync on drop, so that the `MultiForkHandler` can flush all rpc cashes
///
/// This type intentionally does not implement `Clone` since it's intended that there's only once
/// instance.
#[derive(Debug)]
struct ShutDownMultiFork {
    handler: Option<Sender<Request>>,
}

impl Drop for ShutDownMultiFork {
    fn drop(&mut self) {
        trace!(target: "fork::multi", "initiating shutdown");
        let (sender, rx) = oneshot_channel();
        let req = Request::ShutDown(sender);
        if let Some(mut handler) = self.handler.take() {
            if handler.try_send(req).is_ok() {
                let _ = rx.recv();
                trace!(target: "fork::cache", "multifork backend shutdown");
            }
        }
    }
}

/// Returns  the identifier for a Fork which consists of the url and the block number
fn create_fork_id(url: &str, num: Option<u64>) -> ForkId {
    let num = num.map(|num| BlockNumber::Number(num.into())).unwrap_or(BlockNumber::Latest);
    ForkId(format!("{url}@{num}"))
}

/// Creates a new fork
///
/// This will establish a new `Provider` to the endpoint and return the Fork Backend
async fn create_fork(mut fork: CreateFork) -> eyre::Result<(CreatedFork, Handler)> {
    let provider = Arc::new(
        ProviderBuilder::new(fork.url.as_str())
            .maybe_max_retry(fork.evm_opts.fork_retries)
            .maybe_initial_backoff(fork.evm_opts.fork_retry_backoff)
            .compute_units_per_second(fork.evm_opts.get_compute_units_per_second())
            .build()?,
    );

    // initialise the fork environment
    let (env, block) = fork.evm_opts.fork_evm_env(&fork.url).await?;
    fork.env = env;
    let meta = BlockchainDbMeta::new(fork.env.clone(), fork.url.clone());

    // we need to use the block number from the block because the env's number can be different on
    // some L2s (e.g. Arbitrum).
<<<<<<< HEAD
    let number = block.header.number.unwrap_or_else(|| meta.block_env.number);
=======
    let number = block.header.number.unwrap_or(meta.block_env.number);
>>>>>>> f907bab1

    // determine the cache path if caching is enabled
    let cache_path = if fork.enable_caching {
        Config::foundry_block_cache_dir(meta.cfg_env.chain_id, number.to::<u64>())
    } else {
        None
    };

    let db = BlockchainDb::new(meta, cache_path);
    let (backend, handler) = SharedBackend::new(provider, db, Some(number.to::<u64>().into()));
    let fork = CreatedFork::new(fork, backend);
    Ok((fork, handler))
}<|MERGE_RESOLUTION|>--- conflicted
+++ resolved
@@ -8,10 +8,7 @@
 use alloy_transport::BoxTransport;
 use ethers::types::BlockNumber;
 use foundry_common::provider::alloy::ProviderBuilder;
-<<<<<<< HEAD
-=======
-
->>>>>>> f907bab1
+
 use foundry_config::Config;
 use futures::{
     channel::mpsc::{channel, Receiver, Sender},
@@ -184,7 +181,7 @@
 }
 
 /// The type that manages connections in the background
-#[must_use = "MultiForkHandler does nothing unless polled."]
+#[must_use = "futures do nothing unless polled"]
 pub struct MultiForkHandler {
     /// Incoming requests from the `MultiFork`.
     incoming: Fuse<Receiver<Request>>,
@@ -378,8 +375,8 @@
             .flush_cache_interval
             .as_mut()
             .map(|interval| interval.poll_tick(cx).is_ready())
-            .unwrap_or_default()
-            && !pin.forks.is_empty()
+            .unwrap_or_default() &&
+            !pin.forks.is_empty()
         {
             trace!(target: "fork::multi", "tick flushing caches");
             let forks = pin.forks.values().map(|f| f.backend.clone()).collect::<Vec<_>>();
@@ -466,11 +463,7 @@
 
     // we need to use the block number from the block because the env's number can be different on
     // some L2s (e.g. Arbitrum).
-<<<<<<< HEAD
-    let number = block.header.number.unwrap_or_else(|| meta.block_env.number);
-=======
     let number = block.header.number.unwrap_or(meta.block_env.number);
->>>>>>> f907bab1
 
     // determine the cache path if caching is enabled
     let cache_path = if fork.enable_caching {
