--- conflicted
+++ resolved
@@ -416,15 +416,7 @@
     Ok(())
 }
 
-<<<<<<< HEAD
-pub async fn print_traces(
-    result: &mut TraceResult,
-    decoder: &CallTraceDecoder,
-    _verbose: bool,
-) -> Result<()> {
-=======
 pub async fn print_traces(result: &mut TraceResult, decoder: &CallTraceDecoder) -> Result<()> {
->>>>>>> 5d1ad993
     if result.traces.is_empty() {
         panic!("No traces found")
     }
