use super::{artifacts::ArtifactInfo, ScriptResult};
use alloy_dyn_abi::JsonAbiExt;
use alloy_json_abi::Function;
use alloy_primitives::{Address, B256};
use ethers_core::types::{transaction::eip2718::TypedTransaction, NameOrAddress};
use eyre::{ContextCompat, Result, WrapErr};
<<<<<<< HEAD
use foundry_common::{fmt::format_token_raw, provider::ethers::RpcUrl, SELECTOR_LEN};
use foundry_evm::{constants::DEFAULT_CREATE2_DEPLOYER, traces::CallTraceDecoder, utils::CallKind};
use foundry_utils::types::{ToAlloy, ToEthers};
=======
use foundry_common::{
    fmt::format_token_raw,
    provider::ethers::RpcUrl,
    types::{ToAlloy, ToEthers},
    SELECTOR_LEN,
};
use foundry_evm::{
    constants::DEFAULT_CREATE2_DEPLOYER,
    traces::{CallKind, CallTraceDecoder},
};
>>>>>>> f907bab1
use serde::{Deserialize, Serialize};
use std::collections::BTreeMap;

#[derive(Debug, Deserialize, Serialize, Clone, Default)]
#[serde(rename_all = "camelCase")]
pub struct AdditionalContract {
    #[serde(rename = "transactionType")]
    pub opcode: CallKind,
    #[serde(serialize_with = "wrapper::serialize_addr")]
    pub address: Address,
    #[serde(with = "hex")]
    pub init_code: Vec<u8>,
}

#[derive(Debug, Serialize, Deserialize, Clone, Default)]
#[serde(rename_all = "camelCase")]
pub struct TransactionWithMetadata {
    pub hash: Option<B256>,
    #[serde(rename = "transactionType")]
    pub opcode: CallKind,
    #[serde(default = "default_string")]
    pub contract_name: Option<String>,
    #[serde(default = "default_address", serialize_with = "wrapper::serialize_opt_addr")]
    pub contract_address: Option<Address>,
    #[serde(default = "default_string")]
    pub function: Option<String>,
    #[serde(default = "default_vec_of_strings")]
    pub arguments: Option<Vec<String>>,
    #[serde(skip)]
    pub rpc: Option<RpcUrl>,
    pub transaction: TypedTransaction,
    pub additional_contracts: Vec<AdditionalContract>,
    pub is_fixed_gas_limit: bool,
}

fn default_string() -> Option<String> {
    Some("".to_string())
}

fn default_address() -> Option<Address> {
    Some(Address::ZERO)
}

fn default_vec_of_strings() -> Option<Vec<String>> {
    Some(vec![])
}

impl TransactionWithMetadata {
    pub fn from_typed_transaction(transaction: TypedTransaction) -> Self {
        Self { transaction, ..Default::default() }
    }

    pub fn new(
        transaction: TypedTransaction,
        rpc: Option<RpcUrl>,
        result: &ScriptResult,
        local_contracts: &BTreeMap<Address, ArtifactInfo>,
        decoder: &CallTraceDecoder,
        additional_contracts: Vec<AdditionalContract>,
        is_fixed_gas_limit: bool,
    ) -> Result<Self> {
        let mut metadata = Self { transaction, rpc, is_fixed_gas_limit, ..Default::default() };

        // Specify if any contract was directly created with this transaction
        if let Some(NameOrAddress::Address(to)) = metadata.transaction.to().cloned() {
            if to.to_alloy() == DEFAULT_CREATE2_DEPLOYER {
                metadata.set_create(
                    true,
                    Address::from_slice(&result.returned),
                    local_contracts,
                )?;
            } else {
                metadata
                    .set_call(to.to_alloy(), local_contracts, decoder)
                    .wrap_err("Could not decode transaction type.")?;
            }
        } else if metadata.transaction.to().is_none() {
            metadata.set_create(
                false,
                result.address.wrap_err("There should be a contract address from CREATE.")?,
                local_contracts,
            )?;
        }

        // Add the additional contracts created in this transaction, so we can verify them later.
        if let Some(tx_address) = metadata.contract_address {
            metadata.additional_contracts = additional_contracts
                .into_iter()
                .filter_map(|contract| {
                    // Filter out the transaction contract repeated init_code.
                    if contract.address != tx_address {
                        Some(contract)
                    } else {
                        None
                    }
                })
                .collect();
        }

        Ok(metadata)
    }

    /// Populate the transaction as CREATE tx
    ///
    /// If this is a CREATE2 transaction this attempt to decode the arguments from the CREATE2
    /// deployer's function
    fn set_create(
        &mut self,
        is_create2: bool,
        address: Address,
        contracts: &BTreeMap<Address, ArtifactInfo>,
    ) -> Result<()> {
        if is_create2 {
            self.opcode = CallKind::Create2;
        } else {
            self.opcode = CallKind::Create;
        }

        self.contract_name = contracts.get(&address).map(|info| info.contract_name.clone());
        self.contract_address = Some(address);

        if let Some(data) = self.transaction.data() {
            if let Some(info) = contracts.get(&address) {
                // constructor args are postfixed to creation code
                // and create2 transactions are prefixed by 32 byte salt
                let contains_constructor_args = if is_create2 {
                    data.len() - 32 > info.code.len()
                } else {
                    data.len() > info.code.len()
                };

                if contains_constructor_args {
                    if let Some(constructor) = info.abi.constructor() {
                        let creation_code = if is_create2 { &data[32..] } else { data };

                        let on_err = || {
                            let inputs = constructor
                                .inputs
                                .iter()
                                .map(|p| p.ty.clone())
                                .collect::<Vec<_>>()
                                .join(",");
                            let signature = format!("constructor({inputs})");
                            let bytecode = hex::encode(creation_code);
                            (signature, bytecode)
                        };

                        // the constructor args start after bytecode
                        let constructor_args = &creation_code[info.code.len()..];

                        let constructor_fn = Function {
                            name: "constructor".to_string(),
                            inputs: constructor.inputs.clone(),
                            outputs: vec![],
                            state_mutability: constructor.state_mutability,
                        };

                        if let Ok(arguments) =
                            constructor_fn.abi_decode_input(constructor_args, false)
                        {
                            self.arguments = Some(arguments.iter().map(format_token_raw).collect());
                        } else {
                            let (signature, bytecode) = on_err();
                            error!(constructor=?signature, contract=?self.contract_name, bytecode, "Failed to decode constructor arguments")
                        };
                    }
                }
            }
        }
        Ok(())
    }

    /// Populate the transaction as CALL tx
    fn set_call(
        &mut self,
        target: Address,
        local_contracts: &BTreeMap<Address, ArtifactInfo>,
        decoder: &CallTraceDecoder,
    ) -> Result<()> {
        self.opcode = CallKind::Call;

        if let Some(data) = self.transaction.data() {
            if data.0.len() >= SELECTOR_LEN {
                if let Some(info) = local_contracts.get(&target) {
                    // This CALL is made to a local contract.

                    self.contract_name = Some(info.contract_name.clone());
                    if let Some(function) = info
                        .abi
                        .functions()
                        .find(|function| function.selector() == data.0[..SELECTOR_LEN])
                    {
                        self.function = Some(function.signature());
                        self.arguments = Some(
                            function
                                .abi_decode_input(&data.0[SELECTOR_LEN..], false)
                                .map(|tokens| tokens.iter().map(format_token_raw).collect())?,
                        );
                    }
                } else {
                    // This CALL is made to an external contract. We can only decode it, if it has
                    // been verified and identified by etherscan.

                    if let Some(function) =
                        decoder.functions.get(&data.0[..SELECTOR_LEN]).and_then(|v| v.first())
                    {
                        self.contract_name = decoder.contracts.get(&target).cloned();

                        self.function = Some(function.signature());
                        self.arguments = Some(
                            function
                                .abi_decode_input(&data.0[SELECTOR_LEN..], false)
                                .map(|tokens| tokens.iter().map(format_token_raw).collect())?,
                        );
                    }
                }
                self.contract_address = Some(target);
            }
        }
        Ok(())
    }

    pub fn set_tx(&mut self, tx: TypedTransaction) {
        self.transaction = tx;
    }

    pub fn change_type(&mut self, is_legacy: bool) {
        self.transaction = if is_legacy {
            TypedTransaction::Legacy(self.transaction.clone().into())
        } else {
            TypedTransaction::Eip1559(self.transaction.clone().into())
        };
    }

    pub fn typed_tx(&self) -> &TypedTransaction {
        &self.transaction
    }

    pub fn typed_tx_mut(&mut self) -> &mut TypedTransaction {
        &mut self.transaction
    }

    pub fn is_create2(&self) -> bool {
        self.opcode == CallKind::Create2
    }
}

// wrapper for modifying ethers-rs type serialization
pub mod wrapper {
    pub use super::*;
    use ethers_core::{
        types::{Bloom, Bytes, Log, TransactionReceipt, H256, U256, U64},
        utils::to_checksum,
    };

    pub fn serialize_addr<S>(addr: &Address, serializer: S) -> Result<S::Ok, S::Error>
    where
        S: serde::Serializer,
    {
        serializer.serialize_str(&to_checksum(&addr.to_ethers(), None))
    }

    pub fn serialize_opt_addr<S>(opt: &Option<Address>, serializer: S) -> Result<S::Ok, S::Error>
    where
        S: serde::Serializer,
    {
        match opt {
            Some(addr) => serialize_addr(addr, serializer),
            None => serializer.serialize_none(),
        }
    }

    pub fn serialize_vec_with_wrapped<S, T, WrappedType>(
        vec: &[T],
        serializer: S,
    ) -> Result<S::Ok, S::Error>
    where
        S: serde::Serializer,
        T: Clone,
        WrappedType: serde::Serialize + From<T>,
    {
        serializer.collect_seq(vec.iter().cloned().map(WrappedType::from))
    }

    // copied from https://github.com/gakonst/ethers-rs
    #[derive(Serialize, Deserialize)]
    struct WrappedLog {
        /// The contract address that emitted the log.
        #[serde(serialize_with = "serialize_addr")]
        pub address: Address,

        /// Array of 0 to 4 32 Bytes of indexed log arguments.
        ///
        /// (In solidity: The first topic is the hash of the signature of the event
        /// (e.g. `Deposit(address,bytes32,uint256)`), except you declared the event
        /// with the anonymous specifier.)
        pub topics: Vec<H256>,

        /// Data
        pub data: Bytes,

        /// Block Hash
        #[serde(rename = "blockHash")]
        #[serde(skip_serializing_if = "Option::is_none")]
        pub block_hash: Option<H256>,

        /// Block Number
        #[serde(rename = "blockNumber")]
        #[serde(skip_serializing_if = "Option::is_none")]
        pub block_number: Option<U64>,

        /// Transaction Hash
        #[serde(rename = "transactionHash")]
        #[serde(skip_serializing_if = "Option::is_none")]
        pub transaction_hash: Option<H256>,

        /// Transaction Index
        #[serde(rename = "transactionIndex")]
        #[serde(skip_serializing_if = "Option::is_none")]
        pub transaction_index: Option<U64>,

        /// Integer of the log index position in the block. None if it's a pending log.
        #[serde(rename = "logIndex")]
        #[serde(skip_serializing_if = "Option::is_none")]
        pub log_index: Option<U256>,

        /// Integer of the transactions index position log was created from.
        /// None when it's a pending log.
        #[serde(rename = "transactionLogIndex")]
        #[serde(skip_serializing_if = "Option::is_none")]
        pub transaction_log_index: Option<U256>,

        /// Log Type
        #[serde(rename = "logType")]
        #[serde(skip_serializing_if = "Option::is_none")]
        pub log_type: Option<String>,

        /// True when the log was removed, due to a chain reorganization.
        /// false if it's a valid log.
        #[serde(skip_serializing_if = "Option::is_none")]
        pub removed: Option<bool>,
    }
    impl From<Log> for WrappedLog {
        fn from(log: Log) -> Self {
            Self {
                address: log.address.to_alloy(),
                topics: log.topics,
                data: log.data,
                block_hash: log.block_hash,
                block_number: log.block_number,
                transaction_hash: log.transaction_hash,
                transaction_index: log.transaction_index,
                log_index: log.log_index,
                transaction_log_index: log.transaction_log_index,
                log_type: log.log_type,
                removed: log.removed,
            }
        }
    }

    fn serialize_logs<S: serde::Serializer>(
        logs: &[Log],
        serializer: S,
    ) -> Result<S::Ok, S::Error> {
        serialize_vec_with_wrapped::<S, Log, WrappedLog>(logs, serializer)
    }

    // "Receipt" of an executed transaction: details of its execution.
    // copied from https://github.com/gakonst/ethers-rs
    #[derive(Default, Clone, Serialize, Deserialize)]
    pub struct WrappedTransactionReceipt {
        /// Transaction hash.
        #[serde(rename = "transactionHash")]
        pub transaction_hash: H256,
        /// Index within the block.
        #[serde(rename = "transactionIndex")]
        pub transaction_index: U64,
        /// Hash of the block this transaction was included within.
        #[serde(rename = "blockHash")]
        pub block_hash: Option<H256>,
        /// Number of the block this transaction was included within.
        #[serde(rename = "blockNumber")]
        pub block_number: Option<U64>,
        /// The address of the sender.
        #[serde(serialize_with = "serialize_addr")]
        pub from: Address,
        // The address of the receiver. `None` when its a contract creation transaction.
        #[serde(serialize_with = "serialize_opt_addr")]
        pub to: Option<Address>,
        /// Cumulative gas used within the block after this was executed.
        #[serde(rename = "cumulativeGasUsed")]
        pub cumulative_gas_used: U256,
        /// Gas used by this transaction alone.
        ///
        /// Gas used is `None` if the the client is running in light client mode.
        #[serde(rename = "gasUsed")]
        pub gas_used: Option<U256>,
        /// Contract address created, or `None` if not a deployment.
        #[serde(rename = "contractAddress", serialize_with = "serialize_opt_addr")]
        pub contract_address: Option<Address>,
        /// Logs generated within this transaction.
        #[serde(serialize_with = "serialize_logs")]
        pub logs: Vec<Log>,
        /// Status: either 1 (success) or 0 (failure). Only present after activation of [EIP-658](https://eips.ethereum.org/EIPS/eip-658)
        pub status: Option<U64>,
        /// State root. Only present before activation of [EIP-658](https://eips.ethereum.org/EIPS/eip-658)
        #[serde(default, skip_serializing_if = "Option::is_none")]
        pub root: Option<H256>,
        /// Logs bloom
        #[serde(rename = "logsBloom")]
        pub logs_bloom: Bloom,
        /// Transaction type, Some(1) for AccessList transaction, None for Legacy
        #[serde(rename = "type", default, skip_serializing_if = "Option::is_none")]
        pub transaction_type: Option<U64>,
        /// The price paid post-execution by the transaction (i.e. base fee + priority fee).
        /// Both fields in 1559-style transactions are *maximums* (max fee + max priority fee), the
        /// amount that's actually paid by users can only be determined post-execution
        #[serde(rename = "effectiveGasPrice", default, skip_serializing_if = "Option::is_none")]
        pub effective_gas_price: Option<U256>,
    }
    impl From<TransactionReceipt> for WrappedTransactionReceipt {
        fn from(receipt: TransactionReceipt) -> Self {
            Self {
                transaction_hash: receipt.transaction_hash,
                transaction_index: receipt.transaction_index,
                block_hash: receipt.block_hash,
                block_number: receipt.block_number,
                from: receipt.from.to_alloy(),
                to: receipt.to.map(|addr| addr.to_alloy()),
                cumulative_gas_used: receipt.cumulative_gas_used,
                gas_used: receipt.gas_used,
                contract_address: receipt.contract_address.map(|addr| addr.to_alloy()),
                logs: receipt.logs,
                status: receipt.status,
                root: receipt.root,
                logs_bloom: receipt.logs_bloom,
                transaction_type: receipt.transaction_type,
                effective_gas_price: receipt.effective_gas_price,
            }
        }
    }

    pub fn serialize_receipts<S: serde::Serializer>(
        receipts: &[TransactionReceipt],
        serializer: S,
    ) -> Result<S::Ok, S::Error> {
        serialize_vec_with_wrapped::<S, TransactionReceipt, WrappedTransactionReceipt>(
            receipts, serializer,
        )
    }
}<|MERGE_RESOLUTION|>--- conflicted
+++ resolved
@@ -1,14 +1,9 @@
 use super::{artifacts::ArtifactInfo, ScriptResult};
 use alloy_dyn_abi::JsonAbiExt;
 use alloy_json_abi::Function;
-use alloy_primitives::{Address, B256};
+use alloy_primitives::{Address, Bytes, B256};
 use ethers_core::types::{transaction::eip2718::TypedTransaction, NameOrAddress};
 use eyre::{ContextCompat, Result, WrapErr};
-<<<<<<< HEAD
-use foundry_common::{fmt::format_token_raw, provider::ethers::RpcUrl, SELECTOR_LEN};
-use foundry_evm::{constants::DEFAULT_CREATE2_DEPLOYER, traces::CallTraceDecoder, utils::CallKind};
-use foundry_utils::types::{ToAlloy, ToEthers};
-=======
 use foundry_common::{
     fmt::format_token_raw,
     provider::ethers::RpcUrl,
@@ -19,7 +14,6 @@
     constants::DEFAULT_CREATE2_DEPLOYER,
     traces::{CallKind, CallTraceDecoder},
 };
->>>>>>> f907bab1
 use serde::{Deserialize, Serialize};
 use std::collections::BTreeMap;
 
@@ -30,8 +24,7 @@
     pub opcode: CallKind,
     #[serde(serialize_with = "wrapper::serialize_addr")]
     pub address: Address,
-    #[serde(with = "hex")]
-    pub init_code: Vec<u8>,
+    pub init_code: Bytes,
 }
 
 #[derive(Debug, Serialize, Deserialize, Clone, Default)]
