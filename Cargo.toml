[workspace]
members = [
    "crates/anvil/",
    "crates/anvil/core/",
    "crates/anvil/rpc/",
    "crates/anvil/server/",
    "crates/cast/",
    "crates/cheatcodes/",
    "crates/cheatcodes/spec/",
    "crates/chisel/",
    "crates/cli/",
    "crates/common/",
    "crates/config/",
    "crates/debugger/",
    "crates/doc/",
    "crates/evm/core/",
    "crates/evm/coverage/",
    "crates/evm/evm/",
    "crates/evm/fuzz/",
    "crates/evm/traces/",
    "crates/fmt/",
    "crates/forge/",
    "crates/macros/",
    "crates/test-utils/",
]
resolver = "2"

[workspace.package]
version = "0.2.0"
edition = "2021"
rust-version = "1.74" # Remember to update clippy.toml as well
authors = ["Foundry Contributors"]
license = "MIT OR Apache-2.0"
homepage = "https://github.com/foundry-rs/foundry"
repository = "https://github.com/foundry-rs/foundry"
exclude = ["benches/", "tests/", "test-data/", "testdata/"]

[profile.dev]
# Disabling debug info speeds up builds a bunch,
# and we don't rely on it for debugging that much
debug = 0

# Speed up tests and dev build
[profile.dev.package]
# solc
foundry-compilers.opt-level = 3
solang-parser.opt-level = 3
serde_json.opt-level = 3

# evm
alloy-primitives.opt-level = 3
alloy-sol-types.opt-level = 3
hashbrown.opt-level = 3
keccak.opt-level = 3
revm-interpreter.opt-level = 3
revm-precompile.opt-level = 3
revm-primitives.opt-level = 3
revm.opt-level = 3
ruint.opt-level = 3
sha2.opt-level = 3
sha3.opt-level = 3
tiny-keccak.opt-level = 3

# keystores
scrypt.opt-level = 3

# forking
axum.opt-level = 3

# Local "release" mode, more optimized than dev but much faster to compile than release
[profile.local]
inherits = "dev"
opt-level = 1
strip = true
panic = "abort"
codegen-units = 16

# Like release, but with full debug symbols and with stack unwinds. Useful for e.g. `perf`.
[profile.debug-fast]
inherits = "release"
debug = true
strip = "none"
panic = "unwind"
incremental = false

# Optimized release profile
[profile.release]
opt-level = 3
lto = "fat"
strip = true
panic = "abort"
codegen-units = 1

# Override packages which aren't perf-sensitive for faster compilation speed
[profile.release.package]
mdbook.opt-level = 1
protobuf.opt-level = 1
rusoto_core.opt-level = 1
rusoto_credential.opt-level = 1
rusoto_kms.opt-level = 1
toml_edit.opt-level = 1
trezor-client.opt-level = 1

[workspace.dependencies]
anvil = { path = "crates/anvil" }
cast = { path = "crates/cast" }
chisel = { path = "crates/chisel" }
forge = { path = "crates/forge" }

forge-doc = { path = "crates/doc" }
forge-fmt = { path = "crates/fmt" }
foundry-cheatcodes = { path = "crates/cheatcodes" }
foundry-cheatcodes-spec = { path = "crates/cheatcodes/spec" }
foundry-cli = { path = "crates/cli" }
foundry-common = { path = "crates/common" }
foundry-config = { path = "crates/config" }
foundry-debugger = { path = "crates/debugger" }
foundry-evm = { path = "crates/evm/evm" }
foundry-evm-core = { path = "crates/evm/core" }
foundry-evm-coverage = { path = "crates/evm/coverage" }
foundry-evm-fuzz = { path = "crates/evm/fuzz" }
foundry-evm-traces = { path = "crates/evm/traces" }
foundry-macros = { path = "crates/macros" }
foundry-test-utils = { path = "crates/test-utils" }

foundry-block-explorers = { version = "0.1.2", default-features = false }
foundry-compilers = { version = "0.1.2", default-features = false }

## revm
# no default features to avoid c-kzg
revm = { version = "3", default-features = false }
revm-primitives = { version = "1", default-features = false }

## ethers
ethers = { version = "2.0", default-features = false }
ethers-core = { version = "2.0", default-features = false }
ethers-contract = { version = "2.0", default-features = false }
ethers-contract-abigen = { version = "2.0", default-features = false }
ethers-providers = { version = "2.0", default-features = false }
ethers-signers = { version = "2.0", default-features = false }
ethers-middleware = { version = "2.0", default-features = false }
ethers-solc = { version = "2.0", default-features = false }

## alloy
<<<<<<< HEAD
alloy-primitives = "0.5.0"
alloy-dyn-abi = "0.5.0"
alloy-json-abi = "0.5.0"
alloy-sol-types = "0.5.0"
syn-solidity = "0.5.0"
=======
alloy-primitives = "0.4.1"
alloy-dyn-abi = "0.4.1"
alloy-json-abi = "0.4.1"
alloy-sol-types = "0.4.1"
syn-solidity = "0.4.1"
alloy-providers = { path = "../../alloy-rs/alloy/crates/providers" }
alloy-transport = { path = "../../alloy-rs/alloy/crates/transport" }
alloy-transport-http = { path = "../../alloy-rs/alloy/crates/transport-http" }
alloy-transport-ws = { path = "../../alloy-rs/alloy/crates/transport-ws" }
alloy-pubsub = { path = "../../alloy-rs/alloy/crates/pubsub" }
alloy-rpc-types = { path = "../../alloy-rs/alloy/crates/rpc-types" }
>>>>>>> 2e0bc78c

alloy-chains = "0.1.5"
alloy-rlp = "0.3.3"
solang-parser = "=0.3.3"

## misc
chrono = { version = "0.4", default-features = false, features = ["clock", "std"] }
color-eyre = "0.6"
derive_more = "0.99"
eyre = "0.6"
hex = { package = "const-hex", version = "1.6", features = ["hex"] }
itertools = "0.11"
jsonpath_lib = "0.3"
pretty_assertions = "1.4"
protobuf = "=3.2.0"
rand = "0.8"
serde = { version = "1.0", features = ["derive"] }
serde_json = { version = "1.0", features = ["arbitrary_precision"] }
toml = "0.8"
tracing = "0.1"
tracing-subscriber = "0.3"
evm-disassembler = "0.3"

axum = "0.6"
hyper = "0.14"
tower = "0.4"
tower-http = "0.4"

#[patch."https://github.com/gakonst/ethers-rs"]
#ethers = { path = "../ethers-rs/ethers" }
#ethers-addressbook = { path = "../ethers-rs/ethers-addressbook" }
#ethers-contract = { path = "../ethers-rs/ethers-contract" }
#ethers-contract-abigen = { path = "../ethers-rs/ethers-contract/ethers-contract-abigen" }
#ethers-core = { path = "../ethers-rs/ethers-core" }
#ethers-etherscan = { path = "../ethers-rs/ethers-etherscan" }
#ethers-middleware = { path = "../ethers-rs/ethers-middleware" }
#ethers-providers = { path = "../ethers-rs/ethers-providers" }
#ethers-signers = { path = "../ethers-rs/ethers-signers" }
#ethers-solc = { path = "../ethers-rs/ethers-solc" }

[patch.crates-io]
<<<<<<< HEAD
ethers = { git = "https://github.com/gakonst/ethers-rs", rev = "f0e5b194f09c533feb10d1a686ddb9e5946ec107" }
ethers-core = { git = "https://github.com/gakonst/ethers-rs", rev = "f0e5b194f09c533feb10d1a686ddb9e5946ec107" }
ethers-contract = { git = "https://github.com/gakonst/ethers-rs", rev = "f0e5b194f09c533feb10d1a686ddb9e5946ec107" }
ethers-contract-abigen = { git = "https://github.com/gakonst/ethers-rs", rev = "f0e5b194f09c533feb10d1a686ddb9e5946ec107" }
ethers-providers = { git = "https://github.com/gakonst/ethers-rs", rev = "f0e5b194f09c533feb10d1a686ddb9e5946ec107" }
ethers-signers = { git = "https://github.com/gakonst/ethers-rs", rev = "f0e5b194f09c533feb10d1a686ddb9e5946ec107" }
ethers-middleware = { git = "https://github.com/gakonst/ethers-rs", rev = "f0e5b194f09c533feb10d1a686ddb9e5946ec107" }
ethers-solc = { git = "https://github.com/gakonst/ethers-rs", rev = "f0e5b194f09c533feb10d1a686ddb9e5946ec107" }

revm = { git = "https://github.com/bluealloy/revm", branch = "reth_freeze" }
revm-interpreter = { git = "https://github.com/bluealloy/revm", branch = "reth_freeze" }
revm-precompile = { git = "https://github.com/bluealloy/revm", branch = "reth_freeze" }
revm-primitives = { git = "https://github.com/bluealloy/revm", branch = "reth_freeze" }
=======
ethers = { git = "https://github.com/gakonst/ethers-rs", rev = "546ea029362a7502365667c6f99fac92ad0aeb9f" }
ethers-addressbook = { git = "https://github.com/gakonst/ethers-rs", rev = "546ea029362a7502365667c6f99fac92ad0aeb9f" }
ethers-core = { git = "https://github.com/gakonst/ethers-rs", rev = "546ea029362a7502365667c6f99fac92ad0aeb9f" }
ethers-contract = { git = "https://github.com/gakonst/ethers-rs", rev = "546ea029362a7502365667c6f99fac92ad0aeb9f" }
ethers-contract-abigen = { git = "https://github.com/gakonst/ethers-rs", rev = "546ea029362a7502365667c6f99fac92ad0aeb9f" }
ethers-providers = { git = "https://github.com/gakonst/ethers-rs", rev = "546ea029362a7502365667c6f99fac92ad0aeb9f" }
ethers-signers = { git = "https://github.com/gakonst/ethers-rs", rev = "546ea029362a7502365667c6f99fac92ad0aeb9f" }
ethers-middleware = { git = "https://github.com/gakonst/ethers-rs", rev = "546ea029362a7502365667c6f99fac92ad0aeb9f" }
ethers-etherscan = { git = "https://github.com/gakonst/ethers-rs", rev = "546ea029362a7502365667c6f99fac92ad0aeb9f" }
ethers-solc = { git = "https://github.com/gakonst/ethers-rs", rev = "546ea029362a7502365667c6f99fac92ad0aeb9f" }

alloy-dyn-abi = { git = "https://github.com/alloy-rs/core/" }
alloy-primitives = { git = "https://github.com/alloy-rs/core/" }
alloy-json-abi = { git = "https://github.com/alloy-rs/core/" }
alloy-sol-types = { git = "https://github.com/alloy-rs/core/" }

revm = { git = "https://github.com/bluealloy/revm", rev = "1609e07c68048909ad1682c98cf2b9baa76310b5" }
revm-primitives = { git = "https://github.com/bluealloy/revm", rev = "1609e07c68048909ad1682c98cf2b9baa76310b5" }
>>>>>>> 2e0bc78c
<|MERGE_RESOLUTION|>--- conflicted
+++ resolved
@@ -1,9 +1,11 @@
 [workspace]
 members = [
+    "crates/abi/",
     "crates/anvil/",
     "crates/anvil/core/",
     "crates/anvil/rpc/",
     "crates/anvil/server/",
+    "crates/binder/",
     "crates/cast/",
     "crates/cheatcodes/",
     "crates/cheatcodes/spec/",
@@ -21,14 +23,16 @@
     "crates/fmt/",
     "crates/forge/",
     "crates/macros/",
+    "crates/macros/impl/",
     "crates/test-utils/",
+    "crates/utils/",
 ]
 resolver = "2"
 
 [workspace.package]
 version = "0.2.0"
 edition = "2021"
-rust-version = "1.74" # Remember to update clippy.toml as well
+rust-version = "1.72"
 authors = ["Foundry Contributors"]
 license = "MIT OR Apache-2.0"
 homepage = "https://github.com/foundry-rs/foundry"
@@ -93,6 +97,7 @@
 
 # Override packages which aren't perf-sensitive for faster compilation speed
 [profile.release.package]
+foundry-abi.opt-level = 1
 mdbook.opt-level = 1
 protobuf.opt-level = 1
 rusoto_core.opt-level = 1
@@ -109,6 +114,8 @@
 
 forge-doc = { path = "crates/doc" }
 forge-fmt = { path = "crates/fmt" }
+foundry-abi = { path = "crates/abi" }
+foundry-binder = { path = "crates/binder" }
 foundry-cheatcodes = { path = "crates/cheatcodes" }
 foundry-cheatcodes-spec = { path = "crates/cheatcodes/spec" }
 foundry-cli = { path = "crates/cli" }
@@ -122,9 +129,12 @@
 foundry-evm-traces = { path = "crates/evm/traces" }
 foundry-macros = { path = "crates/macros" }
 foundry-test-utils = { path = "crates/test-utils" }
-
-foundry-block-explorers = { version = "0.1.2", default-features = false }
-foundry-compilers = { version = "0.1.2", default-features = false }
+foundry-utils = { path = "crates/utils" }
+
+# block explorer & verification bindings
+foundry-block-explorers = { version = "0.1", default-features = false }
+# solc & compilation utilities
+foundry-compilers = { version = "0.1", default-features = false }
 
 ## revm
 # no default features to avoid c-kzg
@@ -142,13 +152,6 @@
 ethers-solc = { version = "2.0", default-features = false }
 
 ## alloy
-<<<<<<< HEAD
-alloy-primitives = "0.5.0"
-alloy-dyn-abi = "0.5.0"
-alloy-json-abi = "0.5.0"
-alloy-sol-types = "0.5.0"
-syn-solidity = "0.5.0"
-=======
 alloy-primitives = "0.4.1"
 alloy-dyn-abi = "0.4.1"
 alloy-json-abi = "0.4.1"
@@ -160,16 +163,14 @@
 alloy-transport-ws = { path = "../../alloy-rs/alloy/crates/transport-ws" }
 alloy-pubsub = { path = "../../alloy-rs/alloy/crates/pubsub" }
 alloy-rpc-types = { path = "../../alloy-rs/alloy/crates/rpc-types" }
->>>>>>> 2e0bc78c
-
-alloy-chains = "0.1.5"
+
+alloy-chains = "0.1.2"
 alloy-rlp = "0.3.3"
 solang-parser = "=0.3.3"
 
 ## misc
 chrono = { version = "0.4", default-features = false, features = ["clock", "std"] }
 color-eyre = "0.6"
-derive_more = "0.99"
 eyre = "0.6"
 hex = { package = "const-hex", version = "1.6", features = ["hex"] }
 itertools = "0.11"
@@ -182,7 +183,6 @@
 toml = "0.8"
 tracing = "0.1"
 tracing-subscriber = "0.3"
-evm-disassembler = "0.3"
 
 axum = "0.6"
 hyper = "0.14"
@@ -202,21 +202,6 @@
 #ethers-solc = { path = "../ethers-rs/ethers-solc" }
 
 [patch.crates-io]
-<<<<<<< HEAD
-ethers = { git = "https://github.com/gakonst/ethers-rs", rev = "f0e5b194f09c533feb10d1a686ddb9e5946ec107" }
-ethers-core = { git = "https://github.com/gakonst/ethers-rs", rev = "f0e5b194f09c533feb10d1a686ddb9e5946ec107" }
-ethers-contract = { git = "https://github.com/gakonst/ethers-rs", rev = "f0e5b194f09c533feb10d1a686ddb9e5946ec107" }
-ethers-contract-abigen = { git = "https://github.com/gakonst/ethers-rs", rev = "f0e5b194f09c533feb10d1a686ddb9e5946ec107" }
-ethers-providers = { git = "https://github.com/gakonst/ethers-rs", rev = "f0e5b194f09c533feb10d1a686ddb9e5946ec107" }
-ethers-signers = { git = "https://github.com/gakonst/ethers-rs", rev = "f0e5b194f09c533feb10d1a686ddb9e5946ec107" }
-ethers-middleware = { git = "https://github.com/gakonst/ethers-rs", rev = "f0e5b194f09c533feb10d1a686ddb9e5946ec107" }
-ethers-solc = { git = "https://github.com/gakonst/ethers-rs", rev = "f0e5b194f09c533feb10d1a686ddb9e5946ec107" }
-
-revm = { git = "https://github.com/bluealloy/revm", branch = "reth_freeze" }
-revm-interpreter = { git = "https://github.com/bluealloy/revm", branch = "reth_freeze" }
-revm-precompile = { git = "https://github.com/bluealloy/revm", branch = "reth_freeze" }
-revm-primitives = { git = "https://github.com/bluealloy/revm", branch = "reth_freeze" }
-=======
 ethers = { git = "https://github.com/gakonst/ethers-rs", rev = "546ea029362a7502365667c6f99fac92ad0aeb9f" }
 ethers-addressbook = { git = "https://github.com/gakonst/ethers-rs", rev = "546ea029362a7502365667c6f99fac92ad0aeb9f" }
 ethers-core = { git = "https://github.com/gakonst/ethers-rs", rev = "546ea029362a7502365667c6f99fac92ad0aeb9f" }
@@ -234,5 +219,4 @@
 alloy-sol-types = { git = "https://github.com/alloy-rs/core/" }
 
 revm = { git = "https://github.com/bluealloy/revm", rev = "1609e07c68048909ad1682c98cf2b9baa76310b5" }
-revm-primitives = { git = "https://github.com/bluealloy/revm", rev = "1609e07c68048909ad1682c98cf2b9baa76310b5" }
->>>>>>> 2e0bc78c
+revm-primitives = { git = "https://github.com/bluealloy/revm", rev = "1609e07c68048909ad1682c98cf2b9baa76310b5" }