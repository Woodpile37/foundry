use alloy_json_abi::{Function, JsonAbi as Abi};
use alloy_primitives::{Address, FixedBytes, B256};
use alloy_rpc_types::{Block, Transaction};
use ethers::types::{ActionType, CallType, Chain, H256, U256};
use eyre::ContextCompat;
<<<<<<< HEAD
pub use foundry_compilers::utils::RuntimeOrHandle;
pub use revm::primitives::State as StateChangeset;
=======
use foundry_common::types::ToAlloy;
pub use foundry_compilers::utils::RuntimeOrHandle;
pub use revm::primitives::State as StateChangeset;

>>>>>>> f907bab1
use revm::{
    interpreter::{opcode, opcode::spec_opcode_gas, CallScheme, CreateInputs, InstructionResult},
    primitives::{CreateScheme, Eval, Halt, SpecId, TransactTo},
};
use serde::{Deserialize, Serialize};
use std::collections::BTreeMap;

<<<<<<< HEAD
=======
// TODO(onbjerg): Remove this and use `CallKind` from the tracer.
>>>>>>> f907bab1
#[derive(Clone, Copy, Debug, Eq, PartialEq, Serialize, Deserialize)]
#[serde(rename_all = "UPPERCASE")]
#[derive(Default)]
pub enum CallKind {
    #[default]
    Call,
    StaticCall,
    CallCode,
    DelegateCall,
    Create,
    Create2,
}

impl From<CallScheme> for CallKind {
    fn from(scheme: CallScheme) -> Self {
        match scheme {
            CallScheme::Call => CallKind::Call,
            CallScheme::StaticCall => CallKind::StaticCall,
            CallScheme::CallCode => CallKind::CallCode,
            CallScheme::DelegateCall => CallKind::DelegateCall,
        }
    }
}

impl From<CreateScheme> for CallKind {
    fn from(create: CreateScheme) -> Self {
        match create {
            CreateScheme::Create => CallKind::Create,
            CreateScheme::Create2 { .. } => CallKind::Create2,
        }
    }
}

impl From<CallKind> for ActionType {
    fn from(kind: CallKind) -> Self {
        match kind {
            CallKind::Call | CallKind::StaticCall | CallKind::DelegateCall | CallKind::CallCode => {
                ActionType::Call
            }
            CallKind::Create => ActionType::Create,
            CallKind::Create2 => ActionType::Create,
        }
    }
}

impl From<CallKind> for CallType {
    fn from(ty: CallKind) -> Self {
        match ty {
            CallKind::Call => CallType::Call,
            CallKind::StaticCall => CallType::StaticCall,
            CallKind::CallCode => CallType::CallCode,
            CallKind::DelegateCall => CallType::DelegateCall,
            CallKind::Create => CallType::None,
            CallKind::Create2 => CallType::None,
        }
    }
}

/// Small helper function to convert [U256] into [H256].
#[inline]
pub fn u256_to_h256_le(u: U256) -> H256 {
    let mut h = H256::default();
    u.to_little_endian(h.as_mut());
    h
}

/// Small helper function to convert [U256] into [H256].
#[inline]
pub fn u256_to_h256_be(u: U256) -> H256 {
    let mut h = H256::default();
    u.to_big_endian(h.as_mut());
    h
}

/// Small helper function to convert [H256] into [U256].
#[inline]
pub fn h256_to_u256_be(storage: H256) -> U256 {
    U256::from_big_endian(storage.as_bytes())
}

/// Small helper function to convert [H256] into [U256].
#[inline]
pub fn h256_to_u256_le(storage: H256) -> U256 {
    U256::from_little_endian(storage.as_bytes())
}

/// Small helper function to convert an Eval into an InstructionResult
#[inline]
pub fn eval_to_instruction_result(eval: Eval) -> InstructionResult {
    match eval {
        Eval::Return => InstructionResult::Return,
        Eval::Stop => InstructionResult::Stop,
        Eval::SelfDestruct => InstructionResult::SelfDestruct,
    }
}

/// Small helper function to convert a Halt into an InstructionResult
#[inline]
pub fn halt_to_instruction_result(halt: Halt) -> InstructionResult {
    match halt {
        Halt::OutOfGas(_) => InstructionResult::OutOfGas,
        Halt::OpcodeNotFound => InstructionResult::OpcodeNotFound,
        Halt::InvalidFEOpcode => InstructionResult::InvalidFEOpcode,
        Halt::InvalidJump => InstructionResult::InvalidJump,
        Halt::NotActivated => InstructionResult::NotActivated,
        Halt::StackOverflow => InstructionResult::StackOverflow,
        Halt::StackUnderflow => InstructionResult::StackUnderflow,
        Halt::OutOfOffset => InstructionResult::OutOfOffset,
        Halt::CreateCollision => InstructionResult::CreateCollision,
        Halt::PrecompileError => InstructionResult::PrecompileError,
        Halt::NonceOverflow => InstructionResult::NonceOverflow,
        Halt::CreateContractSizeLimit => InstructionResult::CreateContractSizeLimit,
        Halt::CreateContractStartingWithEF => InstructionResult::CreateContractStartingWithEF,
        Halt::CreateInitcodeSizeLimit => InstructionResult::CreateInitcodeSizeLimit,
        Halt::OverflowPayment => InstructionResult::OverflowPayment,
        Halt::StateChangeDuringStaticCall => InstructionResult::StateChangeDuringStaticCall,
        Halt::CallNotAllowedInsideStatic => InstructionResult::CallNotAllowedInsideStatic,
        Halt::OutOfFund => InstructionResult::OutOfFund,
        Halt::CallTooDeep => InstructionResult::CallTooDeep,
    }
}

/// Depending on the configured chain id and block number this should apply any specific changes
///
/// This checks for:
///    - prevrandao mixhash after merge
pub fn apply_chain_and_block_specific_env_changes(env: &mut revm::primitives::Env, block: &Block) {
    if let Ok(chain) = Chain::try_from(env.cfg.chain_id) {
        let block_number = block.header.number.unwrap_or_default();

        match chain {
            Chain::Mainnet => {
                // after merge difficulty is supplanted with prevrandao EIP-4399
                if block_number.to::<u64>() >= 15_537_351u64 {
                    env.block.difficulty = env.block.prevrandao.unwrap_or_default().into();
                }

                return;
            }
            Chain::Arbitrum |
            Chain::ArbitrumGoerli |
            Chain::ArbitrumNova |
            Chain::ArbitrumTestnet => {
                // on arbitrum `block.number` is the L1 block which is included in the
                // `l1BlockNumber` field
                // todo(onbjerg): not supported by new alloy rpc types
                /*if let Some(l1_block_number) = block.other.get("l1BlockNumber").cloned() {
                if let Ok(l1_block_number) = serde_json::from_value::<U256>(l1_block_number) {
                    env.block.number = l1_block_number.to_alloy();
                }
                }*/
            }
            _ => {}
        }
    }

    // if difficulty is `0` we assume it's past merge
    if block.header.difficulty.is_zero() {
        env.block.difficulty = env.block.prevrandao.unwrap_or_default().into();
    }
}

/// A map of program counters to instruction counters.
pub type PCICMap = BTreeMap<usize, usize>;

/// Builds a mapping from program counters to instruction counters.
pub fn build_pc_ic_map(spec: SpecId, code: &[u8]) -> PCICMap {
    let opcode_infos = spec_opcode_gas(spec);
    let mut pc_ic_map: PCICMap = BTreeMap::new();

    let mut i = 0;
    let mut cumulative_push_size = 0;
    while i < code.len() {
        let op = code[i];
        pc_ic_map.insert(i, i - cumulative_push_size);
        if opcode_infos[op as usize].is_push() {
            // Skip the push bytes.
            //
            // For more context on the math, see: https://github.com/bluealloy/revm/blob/007b8807b5ad7705d3cacce4d92b89d880a83301/crates/revm/src/interpreter/contract.rs#L114-L115
            i += (op - opcode::PUSH1 + 1) as usize;
            cumulative_push_size += (op - opcode::PUSH1 + 1) as usize;
        }
        i += 1;
    }

    pc_ic_map
}

/// A map of instruction counters to program counters.
pub type ICPCMap = BTreeMap<usize, usize>;

/// Builds a mapping from instruction counters to program counters.
pub fn build_ic_pc_map(spec: SpecId, code: &[u8]) -> ICPCMap {
    let opcode_infos = spec_opcode_gas(spec);
    let mut ic_pc_map: ICPCMap = ICPCMap::new();

    let mut i = 0;
    let mut cumulative_push_size = 0;
    while i < code.len() {
        let op = code[i];
        ic_pc_map.insert(i - cumulative_push_size, i);
        if opcode_infos[op as usize].is_push() {
            // Skip the push bytes.
            //
            // For more context on the math, see: https://github.com/bluealloy/revm/blob/007b8807b5ad7705d3cacce4d92b89d880a83301/crates/revm/src/interpreter/contract.rs#L114-L115
            i += (op - opcode::PUSH1 + 1) as usize;
            cumulative_push_size += (op - opcode::PUSH1 + 1) as usize;
        }
        i += 1;
    }

    ic_pc_map
}

/// Given an ABI and selector, it tries to find the respective function.
pub fn get_function(
    contract_name: &str,
    selector: &FixedBytes<4>,
    abi: &Abi,
) -> eyre::Result<Function> {
    abi.functions()
        .find(|func| func.selector().as_slice() == selector.as_slice())
        .cloned()
        .wrap_err(format!("{contract_name} does not have the selector {selector:?}"))
}

/// Configures the env for the transaction
pub fn configure_tx_env(env: &mut revm::primitives::Env, tx: &Transaction) {
    env.tx.caller = tx.from;
    env.tx.gas_limit = tx.gas.to();
    env.tx.gas_price = tx.gas_price.unwrap_or_default().to();
    env.tx.gas_priority_fee = tx.max_priority_fee_per_gas.map(|g| g.to());
    env.tx.nonce = Some(tx.nonce.to());
    env.tx.access_list = tx
        .access_list
        .clone()
        .unwrap_or_default()
        .into_iter()
        .map(|item| {
            (
                item.address,
                item.storage_keys
                    .into_iter()
                    .map(|key| alloy_primitives::U256::from_be_bytes(key.0))
                    .collect(),
            )
        })
        .collect();
    env.tx.value = tx.value.to();
    env.tx.data = alloy_primitives::Bytes(tx.input.0.clone());
    env.tx.transact_to = tx.to.map(TransactTo::Call).unwrap_or_else(TransactTo::create)
}

/// Get the address of a contract creation
pub fn get_create_address(call: &CreateInputs, nonce: u64) -> Address {
    match call.scheme {
        CreateScheme::Create => call.caller.create(nonce),
        CreateScheme::Create2 { salt } => {
            call.caller.create2_from_code(B256::from(salt), &call.init_code)
        }
    }
}

/// Get the gas used, accounting for refunds
pub fn gas_used(spec: SpecId, spent: u64, refunded: u64) -> u64 {
    let refund_quotient = if SpecId::enabled(spec, SpecId::LONDON) { 5 } else { 2 };
    spent - (refunded).min(spent / refund_quotient)
}<|MERGE_RESOLUTION|>--- conflicted
+++ resolved
@@ -3,15 +3,10 @@
 use alloy_rpc_types::{Block, Transaction};
 use ethers::types::{ActionType, CallType, Chain, H256, U256};
 use eyre::ContextCompat;
-<<<<<<< HEAD
-pub use foundry_compilers::utils::RuntimeOrHandle;
-pub use revm::primitives::State as StateChangeset;
-=======
 use foundry_common::types::ToAlloy;
 pub use foundry_compilers::utils::RuntimeOrHandle;
 pub use revm::primitives::State as StateChangeset;
 
->>>>>>> f907bab1
 use revm::{
     interpreter::{opcode, opcode::spec_opcode_gas, CallScheme, CreateInputs, InstructionResult},
     primitives::{CreateScheme, Eval, Halt, SpecId, TransactTo},
@@ -19,10 +14,7 @@
 use serde::{Deserialize, Serialize};
 use std::collections::BTreeMap;
 
-<<<<<<< HEAD
-=======
 // TODO(onbjerg): Remove this and use `CallKind` from the tracer.
->>>>>>> f907bab1
 #[derive(Clone, Copy, Debug, Eq, PartialEq, Serialize, Deserialize)]
 #[serde(rename_all = "UPPERCASE")]
 #[derive(Default)]
@@ -142,6 +134,7 @@
         Halt::CallNotAllowedInsideStatic => InstructionResult::CallNotAllowedInsideStatic,
         Halt::OutOfFund => InstructionResult::OutOfFund,
         Halt::CallTooDeep => InstructionResult::CallTooDeep,
+        Halt::FailedDeposit => InstructionResult::Return,
     }
 }
 
@@ -168,12 +161,11 @@
             Chain::ArbitrumTestnet => {
                 // on arbitrum `block.number` is the L1 block which is included in the
                 // `l1BlockNumber` field
-                // todo(onbjerg): not supported by new alloy rpc types
-                /*if let Some(l1_block_number) = block.other.get("l1BlockNumber").cloned() {
-                if let Ok(l1_block_number) = serde_json::from_value::<U256>(l1_block_number) {
-                    env.block.number = l1_block_number.to_alloy();
+                if let Some(l1_block_number) = block.other.get("l1BlockNumber").cloned() {
+                    if let Ok(l1_block_number) = serde_json::from_value::<U256>(l1_block_number) {
+                        env.block.number = l1_block_number.to_alloy();
+                    }
                 }
-                }*/
             }
             _ => {}
         }
