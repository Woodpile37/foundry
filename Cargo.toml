[workspace]
members = [
    "crates/abi/",
    "crates/anvil/",
    "crates/anvil/core/",
    "crates/anvil/rpc/",
    "crates/anvil/server/",
    "crates/binder/",
    "crates/cast/",
    "crates/cheatcodes/",
    "crates/cheatcodes/spec/",
    "crates/chisel/",
    "crates/cli/",
    "crates/common/",
    "crates/config/",
    "crates/debugger/",
    "crates/doc/",
    "crates/evm/core/",
    "crates/evm/coverage/",
    "crates/evm/evm/",
    "crates/evm/fuzz/",
    "crates/evm/traces/",
    "crates/fmt/",
    "crates/forge/",
    "crates/macros/",
    "crates/macros/impl/",
    "crates/test-utils/",
    "crates/utils/",
]
resolver = "2"

[workspace.package]
version = "0.2.0"
edition = "2021"
rust-version = "1.72"
authors = ["Foundry Contributors"]
license = "MIT OR Apache-2.0"
homepage = "https://github.com/foundry-rs/foundry"
repository = "https://github.com/foundry-rs/foundry"
exclude = ["benches/", "tests/", "test-data/", "testdata/"]

[profile.dev]
# Disabling debug info speeds up builds a bunch,
# and we don't rely on it for debugging that much
debug = 0

# Speed up tests and dev build
[profile.dev.package]
# solc
foundry-compilers.opt-level = 3
solang-parser.opt-level = 3
serde_json.opt-level = 3

# evm
alloy-primitives.opt-level = 3
alloy-sol-types.opt-level = 3
hashbrown.opt-level = 3
keccak.opt-level = 3
revm-interpreter.opt-level = 3
revm-precompile.opt-level = 3
revm-primitives.opt-level = 3
revm.opt-level = 3
ruint.opt-level = 3
sha2.opt-level = 3
sha3.opt-level = 3
tiny-keccak.opt-level = 3

# keystores
scrypt.opt-level = 3

# forking
axum.opt-level = 3

# Local "release" mode, more optimized than dev but much faster to compile than release
[profile.local]
inherits = "dev"
opt-level = 1
strip = true
panic = "abort"
codegen-units = 16

# Like release, but with full debug symbols and with stack unwinds. Useful for e.g. `perf`.
[profile.debug-fast]
inherits = "release"
debug = true
strip = "none"
panic = "unwind"
incremental = false

# Optimized release profile
[profile.release]
opt-level = 3
lto = "fat"
strip = true
panic = "abort"
codegen-units = 1

# Override packages which aren't perf-sensitive for faster compilation speed
[profile.release.package]
foundry-abi.opt-level = 1
mdbook.opt-level = 1
protobuf.opt-level = 1
rusoto_core.opt-level = 1
rusoto_credential.opt-level = 1
rusoto_kms.opt-level = 1
toml_edit.opt-level = 1
trezor-client.opt-level = 1

[workspace.dependencies]
anvil = { path = "crates/anvil" }
cast = { path = "crates/cast" }
chisel = { path = "crates/chisel" }
forge = { path = "crates/forge" }

forge-doc = { path = "crates/doc" }
forge-fmt = { path = "crates/fmt" }
foundry-abi = { path = "crates/abi" }
foundry-binder = { path = "crates/binder" }
foundry-cheatcodes = { path = "crates/cheatcodes" }
foundry-cheatcodes-spec = { path = "crates/cheatcodes/spec" }
foundry-cli = { path = "crates/cli" }
foundry-common = { path = "crates/common" }
foundry-config = { path = "crates/config" }
foundry-debugger = { path = "crates/debugger" }
foundry-evm = { path = "crates/evm/evm" }
foundry-evm-core = { path = "crates/evm/core" }
foundry-evm-coverage = { path = "crates/evm/coverage" }
foundry-evm-fuzz = { path = "crates/evm/fuzz" }
foundry-evm-traces = { path = "crates/evm/traces" }
foundry-macros = { path = "crates/macros" }
foundry-test-utils = { path = "crates/test-utils" }
foundry-utils = { path = "crates/utils" }

<<<<<<< HEAD
# block explorer & verification bindings
foundry-block-explorers = { version = "0.1", default-features = false }
# solc & compilation utilities
foundry-compilers = { version = "0.1", default-features = false }
=======
# solc & compilation utilities
foundry-block-explorers = { version = "0.1.2", default-features = false }
foundry-compilers = { version = "0.1.1", default-features = false }
>>>>>>> f907bab1

## revm
# no default features to avoid c-kzg
revm = { version = "3", default-features = false }
revm-primitives = { version = "1", default-features = false }

## ethers
ethers = { version = "2.0", default-features = false }
ethers-core = { version = "2.0", default-features = false }
ethers-contract = { version = "2.0", default-features = false }
ethers-contract-abigen = { version = "2.0", default-features = false }
ethers-providers = { version = "2.0", default-features = false }
ethers-signers = { version = "2.0", default-features = false }
ethers-middleware = { version = "2.0", default-features = false }
ethers-solc = { version = "2.0", default-features = false }

## alloy
<<<<<<< HEAD
alloy-primitives = "0.4.1"
alloy-dyn-abi = "0.4.1"
alloy-json-abi = "0.4.1"
alloy-sol-types = "0.4.1"
syn-solidity = "0.4.1"
alloy-providers = { path = "../../alloy-rs/alloy/crates/providers" }
alloy-transport = { path = "../../alloy-rs/alloy/crates/transport" }
alloy-transport-http = { path = "../../alloy-rs/alloy/crates/transport-http" }
alloy-transport-ws = { path = "../../alloy-rs/alloy/crates/transport-ws" }
alloy-pubsub = { path = "../../alloy-rs/alloy/crates/pubsub" }
alloy-rpc-types = { path = "../../alloy-rs/alloy/crates/rpc-types" }

alloy-chains = "0.1.2"
=======
alloy-providers = "0.1.0"
alloy-transport = "0.1.0"
alloy-transport-http = "0.1.0"
alloy-transport-ws = "0.1.0"
alloy-transport-ipc = "0.1.0"
alloy-rpc-types = "0.1.0"
alloy-json-rpc = "0.1.0"
alloy-pubsub = "0.1.0"
alloy-rpc-client = "0.1.0"
alloy-primitives = "0.5.1"
alloy-dyn-abi = "0.5.1"
alloy-json-abi = "0.5.1"
alloy-sol-types = "0.5.1"
syn-solidity = "0.5.0"

alloy-chains = "0.1.4"
>>>>>>> f907bab1
alloy-rlp = "0.3.3"
solang-parser = "=0.3.3"

## misc
chrono = { version = "0.4", default-features = false, features = ["clock", "std"] }
color-eyre = "0.6"
eyre = "0.6"
hex = { package = "const-hex", version = "1.6", features = ["hex"] }
itertools = "0.11"
jsonpath_lib = "0.3"
pretty_assertions = "1.4"
protobuf = "=3.2.0"
rand = "0.8"
serde = { version = "1.0", features = ["derive"] }
serde_json = { version = "1.0", features = ["arbitrary_precision"] }
toml = "0.8"
tracing = "0.1"
tracing-subscriber = "0.3"

axum = "0.6"
hyper = "0.14"
tower = "0.4"
tower-http = "0.4"

#[patch."https://github.com/gakonst/ethers-rs"]
#ethers = { path = "../ethers-rs/ethers" }
#ethers-addressbook = { path = "../ethers-rs/ethers-addressbook" }
#ethers-contract = { path = "../ethers-rs/ethers-contract" }
#ethers-contract-abigen = { path = "../ethers-rs/ethers-contract/ethers-contract-abigen" }
#ethers-core = { path = "../ethers-rs/ethers-core" }
#ethers-etherscan = { path = "../ethers-rs/ethers-etherscan" }
#ethers-middleware = { path = "../ethers-rs/ethers-middleware" }
#ethers-providers = { path = "../ethers-rs/ethers-providers" }
#ethers-signers = { path = "../ethers-rs/ethers-signers" }
#ethers-solc = { path = "../ethers-rs/ethers-solc" }

[patch.crates-io]
<<<<<<< HEAD
ethers = { git = "https://github.com/gakonst/ethers-rs", rev = "546ea029362a7502365667c6f99fac92ad0aeb9f" }
ethers-addressbook = { git = "https://github.com/gakonst/ethers-rs", rev = "546ea029362a7502365667c6f99fac92ad0aeb9f" }
ethers-core = { git = "https://github.com/gakonst/ethers-rs", rev = "546ea029362a7502365667c6f99fac92ad0aeb9f" }
ethers-contract = { git = "https://github.com/gakonst/ethers-rs", rev = "546ea029362a7502365667c6f99fac92ad0aeb9f" }
ethers-contract-abigen = { git = "https://github.com/gakonst/ethers-rs", rev = "546ea029362a7502365667c6f99fac92ad0aeb9f" }
ethers-providers = { git = "https://github.com/gakonst/ethers-rs", rev = "546ea029362a7502365667c6f99fac92ad0aeb9f" }
ethers-signers = { git = "https://github.com/gakonst/ethers-rs", rev = "546ea029362a7502365667c6f99fac92ad0aeb9f" }
ethers-middleware = { git = "https://github.com/gakonst/ethers-rs", rev = "546ea029362a7502365667c6f99fac92ad0aeb9f" }
ethers-etherscan = { git = "https://github.com/gakonst/ethers-rs", rev = "546ea029362a7502365667c6f99fac92ad0aeb9f" }
ethers-solc = { git = "https://github.com/gakonst/ethers-rs", rev = "546ea029362a7502365667c6f99fac92ad0aeb9f" }

alloy-dyn-abi = { git = "https://github.com/alloy-rs/core/" }
alloy-primitives = { git = "https://github.com/alloy-rs/core/" }
alloy-json-abi = { git = "https://github.com/alloy-rs/core/" }
alloy-sol-types = { git = "https://github.com/alloy-rs/core/" }

revm = { git = "https://github.com/bluealloy/revm", rev = "1609e07c68048909ad1682c98cf2b9baa76310b5" }
revm-primitives = { git = "https://github.com/bluealloy/revm", rev = "1609e07c68048909ad1682c98cf2b9baa76310b5" }
=======
ethers = { git = "https://github.com/gakonst/ethers-rs", rev = "f0e5b194f09c533feb10d1a686ddb9e5946ec107" }
ethers-core = { git = "https://github.com/gakonst/ethers-rs", rev = "f0e5b194f09c533feb10d1a686ddb9e5946ec107" }
ethers-contract = { git = "https://github.com/gakonst/ethers-rs", rev = "f0e5b194f09c533feb10d1a686ddb9e5946ec107" }
ethers-contract-abigen = { git = "https://github.com/gakonst/ethers-rs", rev = "f0e5b194f09c533feb10d1a686ddb9e5946ec107" }
ethers-providers = { git = "https://github.com/gakonst/ethers-rs", rev = "f0e5b194f09c533feb10d1a686ddb9e5946ec107" }
ethers-signers = { git = "https://github.com/gakonst/ethers-rs", rev = "f0e5b194f09c533feb10d1a686ddb9e5946ec107" }
ethers-middleware = { git = "https://github.com/gakonst/ethers-rs", rev = "f0e5b194f09c533feb10d1a686ddb9e5946ec107" }
ethers-solc = { git = "https://github.com/gakonst/ethers-rs", rev = "f0e5b194f09c533feb10d1a686ddb9e5946ec107" }

alloy-providers = { git = "https://github.com/alloy-rs/alloy/", branch = "onbjerg/alloy-temp-provider-trait" }
alloy-transport = { git = "https://github.com/alloy-rs/alloy/", branch = "onbjerg/alloy-temp-provider-trait" }
alloy-transport-http = { git = "https://github.com/alloy-rs/alloy/", branch = "onbjerg/alloy-temp-provider-trait" }
alloy-transport-ws = { git = "https://github.com/alloy-rs/alloy/", branch = "onbjerg/alloy-temp-provider-trait" }
alloy-transport-ipc = { git = "https://github.com/alloy-rs/alloy/", branch = "onbjerg/alloy-temp-provider-trait" }
alloy-rpc-types = { git = "https://github.com/alloy-rs/alloy/", branch = "onbjerg/alloy-temp-provider-trait" }
alloy-pubsub = { git = "https://github.com/alloy-rs/alloy/", branch = "onbjerg/alloy-temp-provider-trait" }
alloy-rpc-client = { git = "https://github.com/alloy-rs/alloy/", branch = "onbjerg/alloy-temp-provider-trait" }
alloy-json-rpc = { git = "https://github.com/alloy-rs/alloy/", branch = "onbjerg/alloy-temp-provider-trait" }

revm = { git = "https://github.com/bluealloy/revm", branch = "reth_freeze" }
revm-primitives = { git = "https://github.com/bluealloy/revm", branch = "reth_freeze" }
revm-interpreter = { git = "https://github.com/bluealloy/revm", branch = "reth_freeze" }
revm-precompile = { git = "https://github.com/bluealloy/revm", branch = "reth_freeze" }
>>>>>>> f907bab1
<|MERGE_RESOLUTION|>--- conflicted
+++ resolved
@@ -1,11 +1,9 @@
 [workspace]
 members = [
-    "crates/abi/",
     "crates/anvil/",
     "crates/anvil/core/",
     "crates/anvil/rpc/",
     "crates/anvil/server/",
-    "crates/binder/",
     "crates/cast/",
     "crates/cheatcodes/",
     "crates/cheatcodes/spec/",
@@ -23,16 +21,14 @@
     "crates/fmt/",
     "crates/forge/",
     "crates/macros/",
-    "crates/macros/impl/",
     "crates/test-utils/",
-    "crates/utils/",
 ]
 resolver = "2"
 
 [workspace.package]
 version = "0.2.0"
 edition = "2021"
-rust-version = "1.72"
+rust-version = "1.74" # Remember to update clippy.toml as well
 authors = ["Foundry Contributors"]
 license = "MIT OR Apache-2.0"
 homepage = "https://github.com/foundry-rs/foundry"
@@ -97,7 +93,6 @@
 
 # Override packages which aren't perf-sensitive for faster compilation speed
 [profile.release.package]
-foundry-abi.opt-level = 1
 mdbook.opt-level = 1
 protobuf.opt-level = 1
 rusoto_core.opt-level = 1
@@ -114,8 +109,6 @@
 
 forge-doc = { path = "crates/doc" }
 forge-fmt = { path = "crates/fmt" }
-foundry-abi = { path = "crates/abi" }
-foundry-binder = { path = "crates/binder" }
 foundry-cheatcodes = { path = "crates/cheatcodes" }
 foundry-cheatcodes-spec = { path = "crates/cheatcodes/spec" }
 foundry-cli = { path = "crates/cli" }
@@ -129,18 +122,10 @@
 foundry-evm-traces = { path = "crates/evm/traces" }
 foundry-macros = { path = "crates/macros" }
 foundry-test-utils = { path = "crates/test-utils" }
-foundry-utils = { path = "crates/utils" }
-
-<<<<<<< HEAD
-# block explorer & verification bindings
-foundry-block-explorers = { version = "0.1", default-features = false }
-# solc & compilation utilities
-foundry-compilers = { version = "0.1", default-features = false }
-=======
+
 # solc & compilation utilities
 foundry-block-explorers = { version = "0.1.2", default-features = false }
 foundry-compilers = { version = "0.1.1", default-features = false }
->>>>>>> f907bab1
 
 ## revm
 # no default features to avoid c-kzg
@@ -158,21 +143,6 @@
 ethers-solc = { version = "2.0", default-features = false }
 
 ## alloy
-<<<<<<< HEAD
-alloy-primitives = "0.4.1"
-alloy-dyn-abi = "0.4.1"
-alloy-json-abi = "0.4.1"
-alloy-sol-types = "0.4.1"
-syn-solidity = "0.4.1"
-alloy-providers = { path = "../../alloy-rs/alloy/crates/providers" }
-alloy-transport = { path = "../../alloy-rs/alloy/crates/transport" }
-alloy-transport-http = { path = "../../alloy-rs/alloy/crates/transport-http" }
-alloy-transport-ws = { path = "../../alloy-rs/alloy/crates/transport-ws" }
-alloy-pubsub = { path = "../../alloy-rs/alloy/crates/pubsub" }
-alloy-rpc-types = { path = "../../alloy-rs/alloy/crates/rpc-types" }
-
-alloy-chains = "0.1.2"
-=======
 alloy-providers = "0.1.0"
 alloy-transport = "0.1.0"
 alloy-transport-http = "0.1.0"
@@ -189,13 +159,13 @@
 syn-solidity = "0.5.0"
 
 alloy-chains = "0.1.4"
->>>>>>> f907bab1
 alloy-rlp = "0.3.3"
 solang-parser = "=0.3.3"
 
 ## misc
 chrono = { version = "0.4", default-features = false, features = ["clock", "std"] }
 color-eyre = "0.6"
+derive_more = "0.99"
 eyre = "0.6"
 hex = { package = "const-hex", version = "1.6", features = ["hex"] }
 itertools = "0.11"
@@ -227,26 +197,6 @@
 #ethers-solc = { path = "../ethers-rs/ethers-solc" }
 
 [patch.crates-io]
-<<<<<<< HEAD
-ethers = { git = "https://github.com/gakonst/ethers-rs", rev = "546ea029362a7502365667c6f99fac92ad0aeb9f" }
-ethers-addressbook = { git = "https://github.com/gakonst/ethers-rs", rev = "546ea029362a7502365667c6f99fac92ad0aeb9f" }
-ethers-core = { git = "https://github.com/gakonst/ethers-rs", rev = "546ea029362a7502365667c6f99fac92ad0aeb9f" }
-ethers-contract = { git = "https://github.com/gakonst/ethers-rs", rev = "546ea029362a7502365667c6f99fac92ad0aeb9f" }
-ethers-contract-abigen = { git = "https://github.com/gakonst/ethers-rs", rev = "546ea029362a7502365667c6f99fac92ad0aeb9f" }
-ethers-providers = { git = "https://github.com/gakonst/ethers-rs", rev = "546ea029362a7502365667c6f99fac92ad0aeb9f" }
-ethers-signers = { git = "https://github.com/gakonst/ethers-rs", rev = "546ea029362a7502365667c6f99fac92ad0aeb9f" }
-ethers-middleware = { git = "https://github.com/gakonst/ethers-rs", rev = "546ea029362a7502365667c6f99fac92ad0aeb9f" }
-ethers-etherscan = { git = "https://github.com/gakonst/ethers-rs", rev = "546ea029362a7502365667c6f99fac92ad0aeb9f" }
-ethers-solc = { git = "https://github.com/gakonst/ethers-rs", rev = "546ea029362a7502365667c6f99fac92ad0aeb9f" }
-
-alloy-dyn-abi = { git = "https://github.com/alloy-rs/core/" }
-alloy-primitives = { git = "https://github.com/alloy-rs/core/" }
-alloy-json-abi = { git = "https://github.com/alloy-rs/core/" }
-alloy-sol-types = { git = "https://github.com/alloy-rs/core/" }
-
-revm = { git = "https://github.com/bluealloy/revm", rev = "1609e07c68048909ad1682c98cf2b9baa76310b5" }
-revm-primitives = { git = "https://github.com/bluealloy/revm", rev = "1609e07c68048909ad1682c98cf2b9baa76310b5" }
-=======
 ethers = { git = "https://github.com/gakonst/ethers-rs", rev = "f0e5b194f09c533feb10d1a686ddb9e5946ec107" }
 ethers-core = { git = "https://github.com/gakonst/ethers-rs", rev = "f0e5b194f09c533feb10d1a686ddb9e5946ec107" }
 ethers-contract = { git = "https://github.com/gakonst/ethers-rs", rev = "f0e5b194f09c533feb10d1a686ddb9e5946ec107" }
@@ -269,5 +219,4 @@
 revm = { git = "https://github.com/bluealloy/revm", branch = "reth_freeze" }
 revm-primitives = { git = "https://github.com/bluealloy/revm", branch = "reth_freeze" }
 revm-interpreter = { git = "https://github.com/bluealloy/revm", branch = "reth_freeze" }
-revm-precompile = { git = "https://github.com/bluealloy/revm", branch = "reth_freeze" }
->>>>>>> f907bab1
+revm-precompile = { git = "https://github.com/bluealloy/revm", branch = "reth_freeze" }