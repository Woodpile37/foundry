//! Genesis settings

use crate::{
    eth::backend::db::{Db, MaybeHashDatabase},
    genesis::Genesis,
};
use alloy_primitives::{Address, B256, U256};
use foundry_evm::{
    backend::{DatabaseError, DatabaseResult, StateSnapshot},
    revm::{
        db::DatabaseRef,
        primitives::{AccountInfo, Bytecode, KECCAK_EMPTY},
    },
};
use parking_lot::Mutex;
use std::{collections::HashMap, sync::Arc};
use tokio::sync::RwLockWriteGuard;

/// Genesis settings
#[derive(Clone, Debug, Default)]
pub struct GenesisConfig {
    /// The initial timestamp for the genesis block
    pub timestamp: u64,
    /// Balance for genesis accounts
    pub balance: U256,
    /// All accounts that should be initialised at genesis
    pub accounts: Vec<Address>,
    /// The account object stored in the [`revm::Database`]
    ///
    /// We store this for forking mode so we can cheaply reset the dev accounts and don't
    /// need to fetch them again.
    pub fork_genesis_account_infos: Arc<Mutex<Vec<AccountInfo>>>,
    /// The `genesis.json` if provided
    pub genesis_init: Option<Genesis>,
}

// === impl GenesisConfig ===

impl GenesisConfig {
    /// Returns fresh `AccountInfo`s for the configured `accounts`
    pub fn account_infos(&self) -> impl Iterator<Item = (Address, AccountInfo)> + '_ {
        self.accounts.iter().copied().map(|address| {
            let info = AccountInfo {
                balance: self.balance,
                code_hash: KECCAK_EMPTY,
                // we set this to empty so `Database::code_by_hash` doesn't get called
                code: Some(Default::default()),
                nonce: 0,
            };
            (address, info)
        })
    }

    /// If an initial `genesis.json` was provided, this applies the account alloc to the db
    pub fn apply_genesis_json_alloc(
        &self,
        mut db: RwLockWriteGuard<'_, Box<dyn Db>>,
    ) -> DatabaseResult<()> {
        if let Some(ref genesis) = self.genesis_init {
            for (addr, mut acc) in genesis.alloc.accounts.clone() {
                let storage = std::mem::take(&mut acc.storage);
                // insert all accounts
                db.insert_account(addr.to_alloy(), acc.into());
                // insert all storage values
                for (k, v) in storage.iter() {
<<<<<<< HEAD
                    db.set_storage_at(
                        addr.to_alloy(),
                        k.into_uint().to_alloy(),
                        v.into_uint().to_alloy(),
                    )?;
=======
                    db.set_storage_at(addr, U256::from_be_bytes(k.0), U256::from_be_bytes(v.0))?;
>>>>>>> f907bab1
                }
            }
        }
        Ok(())
    }

    /// Returns a database wrapper that points to the genesis and is aware of all provided
    /// [AccountInfo]
    pub(crate) fn state_db_at_genesis<'a>(
        &self,
        db: Box<dyn MaybeHashDatabase + 'a>,
    ) -> AtGenesisStateDb<'a> {
        AtGenesisStateDb {
            genesis: self.genesis_init.clone(),
            accounts: self.account_infos().collect(),
            db,
        }
    }
}

/// A Database implementation that is at the genesis state.
///
/// This is only used in forking mode where we either need to fetch the state from remote if the
/// account was not provided via custom genesis, which would override anything available from remote
/// starting at the genesis, Note: "genesis" in the context of the Backend means, the block the
/// backend was created, which is `0` in normal mode and `fork block` in forking mode.
pub(crate) struct AtGenesisStateDb<'a> {
    genesis: Option<Genesis>,
    accounts: HashMap<Address, AccountInfo>,
    db: Box<dyn MaybeHashDatabase + 'a>,
}

impl<'a> DatabaseRef for AtGenesisStateDb<'a> {
    type Error = DatabaseError;
    fn basic_ref(&self, address: Address) -> DatabaseResult<Option<AccountInfo>> {
        if let Some(acc) = self.accounts.get(&(address)).cloned() {
            return Ok(Some(acc))
        }
        self.db.basic_ref(address)
    }

    fn code_by_hash_ref(&self, code_hash: B256) -> DatabaseResult<Bytecode> {
        if let Some((_, acc)) = self.accounts.iter().find(|(_, acc)| acc.code_hash == code_hash) {
            return Ok(acc.code.clone().unwrap_or_default())
        }
        self.db.code_by_hash_ref(code_hash)
    }

    fn storage_ref(&self, address: Address, index: U256) -> DatabaseResult<U256> {
        if let Some(acc) =
            self.genesis.as_ref().and_then(|genesis| genesis.alloc.accounts.get(&(address)))
        {
            let value = acc.storage.get(&B256::from(index)).copied().unwrap_or_default();
            return Ok(U256::from_be_bytes(value.0))
        }
        self.db.storage_ref(address, index)
    }

    fn block_hash_ref(&self, number: U256) -> DatabaseResult<B256> {
        self.db.block_hash_ref(number)
    }
}

impl<'a> MaybeHashDatabase for AtGenesisStateDb<'a> {
    fn clear_into_snapshot(&mut self) -> StateSnapshot {
        self.db.clear_into_snapshot()
    }

    fn clear(&mut self) {
        self.db.clear()
    }

    fn init_from_snapshot(&mut self, snapshot: StateSnapshot) {
        self.db.init_from_snapshot(snapshot)
    }
}<|MERGE_RESOLUTION|>--- conflicted
+++ resolved
@@ -60,18 +60,10 @@
             for (addr, mut acc) in genesis.alloc.accounts.clone() {
                 let storage = std::mem::take(&mut acc.storage);
                 // insert all accounts
-                db.insert_account(addr.to_alloy(), acc.into());
+                db.insert_account(addr, acc.into());
                 // insert all storage values
                 for (k, v) in storage.iter() {
-<<<<<<< HEAD
-                    db.set_storage_at(
-                        addr.to_alloy(),
-                        k.into_uint().to_alloy(),
-                        v.into_uint().to_alloy(),
-                    )?;
-=======
                     db.set_storage_at(addr, U256::from_be_bytes(k.0), U256::from_be_bytes(v.0))?;
->>>>>>> f907bab1
                 }
             }
         }
