--- conflicted
+++ resolved
@@ -17,8 +17,8 @@
     prelude::{DefaultFrame, Trace},
     types::{ActionType, GethDebugTracingOptions},
 };
-use foundry_common::types::{ToAlloy, ToEthers};
 use foundry_evm::revm::{interpreter::InstructionResult, primitives::Env};
+use foundry_utils::types::{ToAlloy, ToEthers};
 use parking_lot::RwLock;
 use std::{
     collections::{HashMap, VecDeque},
@@ -372,7 +372,7 @@
 }
 
 /// Represents the outcome of mining a new block
-#[derive(Clone, Debug)]
+#[derive(Debug, Clone)]
 pub struct MinedBlockOutcome {
     /// The block that was mined
     pub block_number: U64,
@@ -384,7 +384,7 @@
 }
 
 /// Container type for a mined transaction
-#[derive(Clone, Debug)]
+#[derive(Debug, Clone)]
 pub struct MinedTransaction {
     pub info: TransactionInfo,
     pub receipt: TypedReceipt,
@@ -432,7 +432,7 @@
 }
 
 /// Intermediary Anvil representation of a receipt
-#[derive(Clone, Debug)]
+#[derive(Debug, Clone)]
 pub struct MinedTransactionReceipt {
     /// The actual json rpc receipt object
     pub inner: TransactionReceipt,
@@ -444,12 +444,7 @@
 mod tests {
     use super::*;
     use crate::eth::backend::db::Db;
-<<<<<<< HEAD
-    use ethers::{abi::ethereum_types::BigEndianHash, types::Address};
-    use foundry_common::types::ToAlloy;
-=======
     use alloy_primitives::{Address, B256, U256};
->>>>>>> 2e0bc78c
     use foundry_evm::{
         backend::MemDb,
         revm::{
