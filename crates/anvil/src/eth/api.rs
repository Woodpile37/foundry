--- conflicted
+++ resolved
@@ -31,12 +31,6 @@
 };
 use alloy_primitives::{Address, Bytes, TxHash, B256, B64, U256, U64};
 use alloy_rpc_types::{
-<<<<<<< HEAD
-    state::StateOverride, trace::GethDebugTracingOptions, AccessList, AccessListWithGasUsed, Block,
-    BlockId, BlockNumberOrTag as BlockNumber, BlockTransactions, CallRequest,
-    EIP1186AccountProofResponse, FeeHistory, Filter, FilteredParams, Log, Transaction,
-    TransactionReceipt, TxpoolContent, TxpoolInspect, TxpoolInspectSummary, TxpoolStatus,
-=======
     state::StateOverride,
     trace::{
         DefaultFrame, GethDebugTracingOptions, GethDefaultTracingOptions, GethTrace,
@@ -46,7 +40,6 @@
     BlockTransactions, CallRequest, EIP1186AccountProofResponse, FeeHistory, Filter,
     FilteredParams, Log, Transaction, TransactionReceipt, TxpoolContent, TxpoolInspect,
     TxpoolInspectSummary, TxpoolStatus,
->>>>>>> 5d1ad993
 };
 use alloy_transport::TransportErrorKind;
 use anvil_core::{
@@ -80,10 +73,6 @@
 };
 use futures::channel::{mpsc::Receiver, oneshot};
 use parking_lot::RwLock;
-use reth_rpc_types::trace::{
-    geth::{DefaultFrame, GethDefaultTracingOptions, GethTrace},
-    parity::LocalizedTransactionTrace,
-};
 use std::{collections::HashSet, future::Future, sync::Arc, time::Duration};
 
 /// The client version: `anvil/v{major}.{minor}.{patch}`
@@ -461,11 +450,7 @@
             }
             _ => {
                 let number = self.backend.ensure_block_number(block_number).await?;
-<<<<<<< HEAD
-                BlockRequest::Number(U64::from(number))
-=======
                 BlockRequest::Number(number)
->>>>>>> 5d1ad993
             }
         };
         Ok(block_request)
@@ -609,15 +594,9 @@
         // check if the number predates the fork, if in fork mode
         if let &BlockRequest::Number(number) = &block_request {
             if let Some(fork) = self.get_fork() {
-<<<<<<< HEAD
-                if fork.predates_fork(number.to::<u64>()) {
-                    return fork
-                        .get_balance(address, number.to::<u64>())
-=======
                 if fork.predates_fork(number) {
                     return fork
                         .get_balance(address, number)
->>>>>>> 5d1ad993
                         .await
                         .map_err(|_| BlockchainError::DataUnavailable);
                 }
@@ -642,20 +621,12 @@
         // check if the number predates the fork, if in fork mode
         if let &BlockRequest::Number(number) = &block_request {
             if let Some(fork) = self.get_fork() {
-<<<<<<< HEAD
-                if fork.predates_fork(number.to::<u64>()) {
-=======
                 if fork.predates_fork(number) {
->>>>>>> 5d1ad993
                     return Ok(B256::from(
                         fork.storage_at(
                             address,
                             B256::from(index),
-<<<<<<< HEAD
-                            Some(BlockNumber::Number(number.to::<u64>())),
-=======
                             Some(BlockNumber::Number(number)),
->>>>>>> 5d1ad993
                         )
                         .await
                         .map_err(|_| BlockchainError::DataUnavailable)?,
@@ -789,15 +760,9 @@
         // check if the number predates the fork, if in fork mode
         if let &BlockRequest::Number(number) = &block_request {
             if let Some(fork) = self.get_fork() {
-<<<<<<< HEAD
-                if fork.predates_fork(number.to::<u64>()) {
-                    return fork
-                        .get_code(address, number.to::<u64>())
-=======
                 if fork.predates_fork(number) {
                     return fork
                         .get_code(address, number)
->>>>>>> 5d1ad993
                         .await
                         .map_err(|_| BlockchainError::DataUnavailable);
                 }
@@ -823,17 +788,9 @@
         // delegate the call.
         if let &BlockRequest::Number(number) = &block_request {
             if let Some(fork) = self.get_fork() {
-<<<<<<< HEAD
-                // if we're in forking mode, or still on the forked block (no blocks mined yet) then
-                // we can delegate the call
-                if fork.predates_fork_inclusive(number.to::<u64>()) {
-                    return fork
-                        .get_proof(address, keys, Some((*number).into()))
-=======
                 if fork.predates_fork_inclusive(number) {
                     return fork
                         .get_proof(address, keys, Some(number.into()))
->>>>>>> 5d1ad993
                         .await
                         .map_err(|_| BlockchainError::DataUnavailable);
                 }
@@ -1027,22 +984,14 @@
         // check if the number predates the fork, if in fork mode
         if let &BlockRequest::Number(number) = &block_request {
             if let Some(fork) = self.get_fork() {
-<<<<<<< HEAD
-                if fork.predates_fork(number.to::<u64>()) {
-=======
                 if fork.predates_fork(number) {
->>>>>>> 5d1ad993
                     if overrides.is_some() {
                         return Err(BlockchainError::StateOverrideError(
                             "not available on past forked blocks".to_string(),
                         ));
                     }
                     return fork
-<<<<<<< HEAD
-                        .call(&request, Some(number.to::<u64>().into()))
-=======
                         .call(&request, Some(number.into()))
->>>>>>> 5d1ad993
                         .await
                         .map_err(|_| BlockchainError::DataUnavailable);
                 }
@@ -1091,15 +1040,9 @@
         // check if the number predates the fork, if in fork mode
         if let &BlockRequest::Number(number) = &block_request {
             if let Some(fork) = self.get_fork() {
-<<<<<<< HEAD
-                if fork.predates_fork(number.to::<u64>()) {
-                    return fork
-                        .create_access_list(&request, Some(number.to::<u64>().into()))
-=======
                 if fork.predates_fork(number) {
                     return fork
                         .create_access_list(&request, Some(number.into()))
->>>>>>> 5d1ad993
                         .await
                         .map_err(|_| BlockchainError::DataUnavailable);
                 }
@@ -1313,11 +1256,7 @@
         node_info!("eth_feeHistory");
         // max number of blocks in the requested range
 
-<<<<<<< HEAD
-        let current = self.backend.best_number().to::<u64>();
-=======
         let current = self.backend.best_number();
->>>>>>> 5d1ad993
         let slots_in_an_epoch = 32u64;
 
         let number = match newest_block {
@@ -1341,27 +1280,14 @@
         }
 
         const MAX_BLOCK_COUNT: u64 = 1024u64;
-<<<<<<< HEAD
-        let range_limit = U256::from(MAX_BLOCK_COUNT);
-        let block_count = if block_count > range_limit {
-            range_limit.to::<u64>()
-        } else {
-            block_count.to::<u64>()
-        };
-=======
         let block_count = block_count.to::<u64>().max(MAX_BLOCK_COUNT);
->>>>>>> 5d1ad993
 
         // highest and lowest block num in the requested range
         let highest = number;
         let lowest = highest.saturating_sub(block_count.saturating_sub(1));
 
         // only support ranges that are in cache range
-<<<<<<< HEAD
-        if lowest < self.backend.best_number().to::<u64>().saturating_sub(self.fee_history_limit) {
-=======
         if lowest < self.backend.best_number().saturating_sub(self.fee_history_limit) {
->>>>>>> 5d1ad993
             return Err(FeeHistoryError::InvalidBlockRange.into());
         }
 
@@ -1849,11 +1775,7 @@
             client_version: CLIENT_VERSION,
             chain_id: self.backend.chain_id().to::<u64>(),
             latest_block_hash: self.backend.best_hash(),
-<<<<<<< HEAD
-            latest_block_number: self.backend.best_number().to::<u64>(),
-=======
             latest_block_number: self.backend.best_number(),
->>>>>>> 5d1ad993
             instance_id: *self.instance_id.read(),
             forked_network: fork_config.map(|cfg| ForkedNetwork {
                 chain_id: cfg.chain_id(),
@@ -1967,11 +1889,7 @@
 
         let mut blocks = Vec::with_capacity(mined_blocks as usize);
 
-<<<<<<< HEAD
-        let latest = self.backend.best_number().to::<u64>();
-=======
         let latest = self.backend.best_number();
->>>>>>> 5d1ad993
         for offset in (0..mined_blocks).rev() {
             let block_num = latest - offset;
             if let Some(mut block) =
@@ -2234,15 +2152,9 @@
         // check if the number predates the fork, if in fork mode
         if let &BlockRequest::Number(number) = &block_request {
             if let Some(fork) = self.get_fork() {
-<<<<<<< HEAD
-                if fork.predates_fork(number.to::<u64>()) {
-                    return fork
-                        .estimate_gas(&request, Some((*number).into()))
-=======
                 if fork.predates_fork(number) {
                     return fork
                         .estimate_gas(&request, Some(number.into()))
->>>>>>> 5d1ad993
                         .await
                         .map_err(|_| BlockchainError::DataUnavailable);
                 }
@@ -2623,15 +2535,9 @@
 
         if let &BlockRequest::Number(number) = &block_request {
             if let Some(fork) = self.get_fork() {
-<<<<<<< HEAD
-                if fork.predates_fork_inclusive(number.to::<u64>()) {
-                    return fork
-                        .get_nonce(address, (*number).to::<u64>())
-=======
                 if fork.predates_fork_inclusive(number) {
                     return fork
                         .get_nonce(address, number)
->>>>>>> 5d1ad993
                         .await
                         .map_err(|_| BlockchainError::DataUnavailable);
                 }
