--- conflicted
+++ resolved
@@ -4,17 +4,6 @@
 use alloy_primitives::{Address, Bytes, StorageKey, StorageValue, B256, U256, U64};
 use alloy_providers::provider::TempProvider;
 use alloy_rpc_types::{
-<<<<<<< HEAD
-    trace::{GethDebugTracingOptions, GethTrace, LocalizedTransactionTrace as Trace},
-    AccessListWithGasUsed, Block, BlockId, BlockNumberOrTag as BlockNumber, BlockTransactions,
-    CallRequest, EIP1186AccountProofResponse, FeeHistory, Filter, Log, Transaction,
-    TransactionReceipt,
-};
-use alloy_transport::TransportError;
-use ethers::providers::ProviderError;
-use eyre::Context;
-use foundry_common::provider::alloy::{ProviderBuilder, RetryProvider};
-=======
     trace::{GethDebugTracingOptions, GethTrace},
     AccessListWithGasUsed, Block, BlockId, BlockNumberOrTag as BlockNumber, BlockTransactions,
     CallRequest, EIP1186AccountProofResponse, FeeHistory, Filter, Log, Transaction,
@@ -25,7 +14,6 @@
     provider::alloy::{ProviderBuilder, RetryProvider},
     types::ToReth,
 };
->>>>>>> f907bab1
 use parking_lot::{
     lock_api::{RwLockReadGuard, RwLockWriteGuard},
     RawRwLock, RwLock,
@@ -33,8 +21,6 @@
 use reth_rpc_types::trace::parity::LocalizedTransactionTrace as Trace;
 use std::{collections::HashMap, sync::Arc, time::Duration};
 use tokio::sync::RwLock as AsyncRwLock;
-
-use super::mem::storage::Blockchain;
 
 /// Represents a fork of a remote client
 ///
@@ -257,11 +243,7 @@
         number: Option<BlockNumber>,
     ) -> Result<StorageValue, TransportError> {
         let index = B256::from(index);
-<<<<<<< HEAD
-        self.provider().get_storage_at(address, index.into(), number.map(Into::into)).await
-=======
         self.provider().get_storage_at(address, index, number.map(Into::into)).await
->>>>>>> f907bab1
     }
 
     pub async fn logs(&self, filter: &Filter) -> Result<Vec<Log>, TransportError> {
@@ -375,11 +357,7 @@
 
         let mut storage = self.storage_write();
         storage.transactions.insert(hash, tx.clone());
-<<<<<<< HEAD
-        return Ok(Some(tx));
-=======
         Ok(Some(tx))
->>>>>>> f907bab1
     }
 
     pub async fn trace_transaction(&self, hash: B256) -> Result<Vec<Trace>, TransportError> {
@@ -387,9 +365,6 @@
             return Ok(traces);
         }
 
-<<<<<<< HEAD
-        let traces = self.provider().trace_transaction(hash).await?;
-=======
         let traces = self
             .provider()
             .trace_transaction(hash)
@@ -397,7 +372,6 @@
             .into_iter()
             .map(ToReth::to_reth)
             .collect::<Vec<_>>();
->>>>>>> f907bab1
 
         let mut storage = self.storage_write();
         storage.transaction_traces.insert(hash, traces.clone());
@@ -427,9 +401,6 @@
             return Ok(traces);
         }
 
-<<<<<<< HEAD
-        let traces = self.provider().trace_block(number.into()).await?;
-=======
         let traces = self
             .provider()
             .trace_block(number.into())
@@ -437,7 +408,6 @@
             .into_iter()
             .map(ToReth::to_reth)
             .collect::<Vec<_>>();
->>>>>>> f907bab1
 
         let mut storage = self.storage_write();
         storage.block_traces.insert(number, traces.clone());
@@ -464,11 +434,7 @@
 
     pub async fn block_by_hash(&self, hash: B256) -> Result<Option<Block>, TransportError> {
         if let Some(block) = self.storage_read().blocks.get(&hash).cloned() {
-<<<<<<< HEAD
-            return Ok(Some(block));
-=======
             return Ok(Some(self.convert_to_tx_only_block(block)));
->>>>>>> f907bab1
         }
 
         let block = self
@@ -498,11 +464,7 @@
             .copied()
             .and_then(|hash| self.storage_read().blocks.get(&hash).cloned())
         {
-<<<<<<< HEAD
-            return Ok(Some(block));
-=======
             return Ok(Some(self.convert_to_tx_only_block(block)));
->>>>>>> f907bab1
         }
 
         let block = self
@@ -541,19 +503,11 @@
             // also insert all transactions
             let block_txs = match block.clone().transactions {
                 BlockTransactions::Full(txs) => txs,
-<<<<<<< HEAD
-                _ => panic!("expected full block. This is a bug."),
-            };
-            storage.transactions.extend(block_txs.iter().map(|tx| (tx.hash, tx.clone())));
-            storage.hashes.insert(block_number, hash);
-            storage.blocks.insert(hash, block.clone().into());
-=======
                 _ => vec![],
             };
             storage.transactions.extend(block_txs.iter().map(|tx| (tx.hash, tx.clone())));
             storage.hashes.insert(block_number, hash);
             storage.blocks.insert(hash, block.clone());
->>>>>>> f907bab1
             return Ok(Some(block));
         }
 
@@ -587,31 +541,19 @@
         block: Block,
         index: usize,
     ) -> Result<Option<Block>, TransportError> {
-<<<<<<< HEAD
-        let block_hash = block
-            .header
-            .hash
-            // TODO: Nicer way to make a custom error from a TransportError
-            .expect("Missing block hash");
-=======
         let block_hash = block.header.hash.expect("Missing block hash");
         let block_number = block.header.number.expect("Missing block number");
->>>>>>> f907bab1
         if let Some(uncles) = self.storage_read().uncles.get(&block_hash) {
             return Ok(uncles.get(index).cloned());
         }
 
         let mut uncles = Vec::with_capacity(block.uncles.len());
         for (uncle_idx, _) in block.uncles.iter().enumerate() {
-<<<<<<< HEAD
-            let uncle = match self.provider().get_uncle(block_hash, U64::from(uncle_idx)).await? {
-=======
             let uncle = match self
                 .provider()
                 .get_uncle(block_number.to::<u64>(), U64::from(uncle_idx))
                 .await?
             {
->>>>>>> f907bab1
                 Some(u) => u,
                 None => return Ok(None),
             };
