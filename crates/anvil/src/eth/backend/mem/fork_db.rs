use crate::{
    eth::backend::db::{
        Db, MaybeForkedDatabase, MaybeHashDatabase, SerializableAccountRecord, SerializableState,
        StateDb,
    },
    revm::primitives::AccountInfo,
};
use alloy_primitives::{Address, B256, U256};
use alloy_rpc_types::BlockId;
use foundry_evm::{
    backend::{DatabaseResult, StateSnapshot},
    fork::{database::ForkDbSnapshot, BlockchainDb},
    revm::Database,
};

pub use foundry_evm::fork::database::ForkedDatabase;

/// Implement the helper for the fork database
impl Db for ForkedDatabase {
    fn insert_account(&mut self, address: Address, account: AccountInfo) {
        self.database_mut().insert_account(address, account)
    }

    fn set_storage_at(&mut self, address: Address, slot: U256, val: U256) -> DatabaseResult<()> {
        // this ensures the account is loaded first
        let _ = Database::basic(self, address)?;
        self.database_mut().set_storage_at(address, slot, val)
    }

    fn insert_block_hash(&mut self, number: U256, hash: B256) {
        self.inner().block_hashes().write().insert(number, hash);
    }

    fn dump_state(&self) -> DatabaseResult<Option<SerializableState>> {
        let mut db = self.database().clone();
        let accounts = self
            .database()
            .accounts
            .clone()
            .into_iter()
            .map(|(k, v)| -> DatabaseResult<_> {
                let code = if let Some(code) = v.info.code {
                    code
                } else {
                    db.code_by_hash(v.info.code_hash)?
                }
                .to_checked();
                Ok((
                    k,
                    SerializableAccountRecord {
                        nonce: v.info.nonce,
                        balance: v.info.balance,
                        code: code.bytes()[..code.len()].to_vec().into(),
                        storage: v.storage.into_iter().map(|kv| (kv.0, kv.1)).collect(),
                    },
                ))
            })
            .collect::<Result<_, _>>()?;
        Ok(Some(SerializableState { accounts }))
    }

    fn snapshot(&mut self) -> U256 {
        self.insert_snapshot()
    }

<<<<<<< HEAD
    fn revert(&mut self, id: U256) -> bool {
        self.revert_snapshot(id)
=======
    fn revert(&mut self, id: U256, action: RevertSnapshotAction) -> bool {
        self.revert_snapshot(id, action)
>>>>>>> f907bab1
    }

    fn current_state(&self) -> StateDb {
        StateDb::new(self.create_snapshot())
    }
}

impl MaybeHashDatabase for ForkedDatabase {
    fn clear_into_snapshot(&mut self) -> StateSnapshot {
        let db = self.inner().db();
        let accounts = std::mem::take(&mut *db.accounts.write());
        let storage = std::mem::take(&mut *db.storage.write());
        let block_hashes = std::mem::take(&mut *db.block_hashes.write());
        StateSnapshot { accounts, storage, block_hashes }
    }

    fn clear(&mut self) {
        self.flush_cache();
        self.clear_into_snapshot();
    }

    fn init_from_snapshot(&mut self, snapshot: StateSnapshot) {
        let db = self.inner().db();
        let StateSnapshot { accounts, storage, block_hashes } = snapshot;
        *db.accounts.write() = accounts;
        *db.storage.write() = storage;
        *db.block_hashes.write() = block_hashes;
    }
}

impl MaybeHashDatabase for ForkDbSnapshot {
    fn clear_into_snapshot(&mut self) -> StateSnapshot {
        std::mem::take(&mut self.snapshot)
    }

    fn clear(&mut self) {
        std::mem::take(&mut self.snapshot);
        self.local.clear()
    }

    fn init_from_snapshot(&mut self, snapshot: StateSnapshot) {
        self.snapshot = snapshot;
    }
}

impl MaybeForkedDatabase for ForkedDatabase {
    fn maybe_reset(&mut self, url: Option<String>, block_number: BlockId) -> Result<(), String> {
        self.reset(url, block_number)
    }

    fn maybe_flush_cache(&self) -> Result<(), String> {
        self.flush_cache();
        Ok(())
    }

    fn maybe_inner(&self) -> Result<&BlockchainDb, String> {
        Ok(self.inner())
    }
}<|MERGE_RESOLUTION|>--- conflicted
+++ resolved
@@ -8,7 +8,7 @@
 use alloy_primitives::{Address, B256, U256};
 use alloy_rpc_types::BlockId;
 use foundry_evm::{
-    backend::{DatabaseResult, StateSnapshot},
+    backend::{DatabaseResult, RevertSnapshotAction, StateSnapshot},
     fork::{database::ForkDbSnapshot, BlockchainDb},
     revm::Database,
 };
@@ -63,13 +63,8 @@
         self.insert_snapshot()
     }
 
-<<<<<<< HEAD
-    fn revert(&mut self, id: U256) -> bool {
-        self.revert_snapshot(id)
-=======
     fn revert(&mut self, id: U256, action: RevertSnapshotAction) -> bool {
         self.revert_snapshot(id, action)
->>>>>>> f907bab1
     }
 
     fn current_state(&self) -> StateDb {
