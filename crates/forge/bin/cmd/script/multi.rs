use super::{
    receipts,
    sequence::{sig_to_file_name, ScriptSequence, SensitiveScriptSequence, DRY_RUN_DIR},
    verify::VerifyBundle,
    ScriptArgs,
};
use ethers_signers::LocalWallet;
use eyre::{ContextCompat, Report, Result, WrapErr};
use foundry_cli::utils::now;
use foundry_common::{fs, provider::ethers::get_http_provider};
use foundry_compilers::{artifacts::Libraries, ArtifactId};
use foundry_config::Config;
use futures::future::join_all;
use serde::{Deserialize, Serialize};
use std::{
    io::{BufWriter, Write},
    path::{Path, PathBuf},
    sync::Arc,
};

/// Holds the sequences of multiple chain deployments.
#[derive(Clone, Default, Serialize, Deserialize)]
pub struct MultiChainSequence {
    pub deployments: Vec<ScriptSequence>,
    #[serde(skip)]
    pub path: PathBuf,
    #[serde(skip)]
    pub sensitive_path: PathBuf,
    pub timestamp: u64,
}

/// Sensitive values from script sequences.
#[derive(Clone, Default, Serialize, Deserialize)]
pub struct SensitiveMultiChainSequence {
    pub deployments: Vec<SensitiveScriptSequence>,
}

fn to_sensitive(sequence: &mut MultiChainSequence) -> SensitiveMultiChainSequence {
    SensitiveMultiChainSequence {
        deployments: sequence.deployments.iter_mut().map(|sequence| sequence.into()).collect(),
    }
}

impl Drop for MultiChainSequence {
    fn drop(&mut self) {
        self.deployments.iter_mut().for_each(|sequence| sequence.sort_receipts());
        self.save().expect("could not save multi deployment sequence");
    }
}

impl MultiChainSequence {
    pub fn new(
        deployments: Vec<ScriptSequence>,
        sig: &str,
        target: &ArtifactId,
        config: &Config,
        broadcasted: bool,
    ) -> Result<Self> {
        let (path, sensitive_path) = MultiChainSequence::get_paths(
            &config.broadcast,
            &config.cache_path,
            sig,
            target,
            broadcasted,
        )?;

        Ok(MultiChainSequence { deployments, path, sensitive_path, timestamp: now().as_secs() })
    }

    /// Gets paths in the formats
    /// ./broadcast/multi/contract_filename[-timestamp]/sig.json and
    /// ./cache/multi/contract_filename[-timestamp]/sig.json
    pub fn get_paths(
        broadcast: &Path,
        cache: &Path,
        sig: &str,
        target: &ArtifactId,
        broadcasted: bool,
    ) -> Result<(PathBuf, PathBuf)> {
        let mut broadcast = broadcast.to_path_buf();
        let mut cache = cache.to_path_buf();
        let mut common = PathBuf::new();

        common.push("multi");

        if !broadcasted {
            common.push(DRY_RUN_DIR);
        }

        let target_fname = target
            .source
            .file_name()
            .wrap_err_with(|| format!("No filename for {:?}", target.source))?
            .to_string_lossy();

        common.push(format!("{target_fname}-latest"));

        broadcast.push(common.clone());
        cache.push(common);

        fs::create_dir_all(&broadcast)?;
        fs::create_dir_all(&cache)?;

        let filename = format!("{}.json", sig_to_file_name(sig));

        broadcast.push(filename.clone());
        cache.push(filename);

        Ok((broadcast, cache))
    }

    /// Loads the sequences for the multi chain deployment.
    pub fn load(config: &Config, sig: &str, target: &ArtifactId) -> Result<Self> {
        let (path, sensitive_path) = MultiChainSequence::get_paths(
            &config.broadcast,
            &config.cache_path,
            sig,
            target,
            true,
        )?;
        let mut sequence: MultiChainSequence = foundry_compilers::utils::read_json_file(&path)
            .wrap_err("Multi-chain deployment not found.")?;
        let sensitive_sequence: SensitiveMultiChainSequence =
            foundry_compilers::utils::read_json_file(&sensitive_path)
                .wrap_err("Multi-chain deployment sensitive details not found.")?;

        sequence.deployments.iter_mut().enumerate().for_each(|(i, sequence)| {
            sequence.fill_sensitive(&sensitive_sequence.deployments[i]);
        });

        sequence.path = path;
        sequence.sensitive_path = sensitive_path;

        Ok(sequence)
    }

    /// Saves the transactions as file if it's a standalone deployment.
    pub fn save(&mut self) -> Result<()> {
        self.timestamp = now().as_secs();

        let sensitive_sequence: SensitiveMultiChainSequence = to_sensitive(self);

        // broadcast writes
        //../Contract-latest/run.json
        let mut writer = BufWriter::new(fs::create_file(&self.path)?);
        serde_json::to_writer_pretty(&mut writer, &self)?;
        writer.flush()?;

        //../Contract-[timestamp]/run.json
        let path = self.path.to_string_lossy();
        let file = PathBuf::from(&path.replace("-latest", &format!("-{}", self.timestamp)));
        fs::create_dir_all(file.parent().unwrap())?;
        fs::copy(&self.path, &file)?;

        // cache writes
        //../Contract-latest/run.json
        let mut writer = BufWriter::new(fs::create_file(&self.sensitive_path)?);
        serde_json::to_writer_pretty(&mut writer, &sensitive_sequence)?;
        writer.flush()?;

        //../Contract-[timestamp]/run.json
        let path = self.sensitive_path.to_string_lossy();
        let file = PathBuf::from(&path.replace("-latest", &format!("-{}", self.timestamp)));
        fs::create_dir_all(file.parent().unwrap())?;
        fs::copy(&self.sensitive_path, &file)?;

        println!("\nTransactions saved to: {}\n", self.path.display());
        println!("Sensitive details saved to: {}\n", self.sensitive_path.display());

        Ok(())
    }
}

impl ScriptArgs {
    /// Given a [`MultiChainSequence`] with multiple sequences of different chains, it executes them
    /// all in parallel. Supports `--resume` and `--verify`.
    pub async fn multi_chain_deployment(
        &self,
        mut deployments: MultiChainSequence,
        libraries: Libraries,
        config: &Config,
        script_wallets: Vec<LocalWallet>,
        verify: VerifyBundle,
    ) -> Result<()> {
        if !libraries.is_empty() {
            eyre::bail!("Libraries are currently not supported on multi deployment setups.");
        }

        if self.verify {
            for sequence in &deployments.deployments {
                sequence.verify_preflight_check(config, &verify)?;
            }
        }

        if self.resume {
            trace!(target: "script", "resuming multi chain deployment");

            let futs = deployments
                .deployments
                .iter_mut()
                .map(|sequence| async move {
                    let provider = Arc::new(get_http_provider(
                        sequence.typed_transactions().first().unwrap().0.clone(),
                    ));
                    receipts::wait_for_pending(provider, sequence).await
                })
                .collect::<Vec<_>>();

            let errors =
                join_all(futs).await.into_iter().filter(|res| res.is_err()).collect::<Vec<_>>();

            if !errors.is_empty() {
                return Err(eyre::eyre!("{errors:?}"));
            }
        }

        trace!(target: "script", "broadcasting multi chain deployments");

        let mut results: Vec<Result<(), Report>> = Vec::new();

        for sequence in deployments.deployments.iter_mut() {
            let result = match self
                .send_transactions(
                    sequence,
                    &sequence.typed_transactions().first().unwrap().0.clone(),
                    &script_wallets,
                )
                .await
            {
<<<<<<< HEAD
                Ok(_) if self.verify => sequence.verify_contracts(config, verify.clone()).await,
                Ok(_) => Ok(()),
=======
                Ok(_) => {
                    if self.verify {
                        return sequence.verify_contracts(config, verify.clone()).await;
                    }
                    Ok(())
                }
>>>>>>> 2e0bc78c
                Err(err) => Err(err),
            };
            results.push(result);
        }

        let errors = results.into_iter().filter(|res| res.is_err()).collect::<Vec<_>>();

        if !errors.is_empty() {
            return Err(eyre::eyre!("{errors:?}"));
        }

        Ok(())
    }
}<|MERGE_RESOLUTION|>--- conflicted
+++ resolved
@@ -1,6 +1,6 @@
 use super::{
     receipts,
-    sequence::{sig_to_file_name, ScriptSequence, SensitiveScriptSequence, DRY_RUN_DIR},
+    sequence::{ScriptSequence, DRY_RUN_DIR},
     verify::VerifyBundle,
     ScriptArgs,
 };
@@ -19,26 +19,11 @@
 };
 
 /// Holds the sequences of multiple chain deployments.
-#[derive(Clone, Default, Serialize, Deserialize)]
+#[derive(Deserialize, Serialize, Clone, Default)]
 pub struct MultiChainSequence {
     pub deployments: Vec<ScriptSequence>,
-    #[serde(skip)]
     pub path: PathBuf,
-    #[serde(skip)]
-    pub sensitive_path: PathBuf,
     pub timestamp: u64,
-}
-
-/// Sensitive values from script sequences.
-#[derive(Clone, Default, Serialize, Deserialize)]
-pub struct SensitiveMultiChainSequence {
-    pub deployments: Vec<SensitiveScriptSequence>,
-}
-
-fn to_sensitive(sequence: &mut MultiChainSequence) -> SensitiveMultiChainSequence {
-    SensitiveMultiChainSequence {
-        deployments: sequence.deployments.iter_mut().map(|sequence| sequence.into()).collect(),
-    }
 }
 
 impl Drop for MultiChainSequence {
@@ -53,38 +38,26 @@
         deployments: Vec<ScriptSequence>,
         sig: &str,
         target: &ArtifactId,
-        config: &Config,
+        log_folder: &Path,
         broadcasted: bool,
     ) -> Result<Self> {
-        let (path, sensitive_path) = MultiChainSequence::get_paths(
-            &config.broadcast,
-            &config.cache_path,
-            sig,
-            target,
-            broadcasted,
-        )?;
+        let path =
+            MultiChainSequence::get_path(&log_folder.join("multi"), sig, target, broadcasted)?;
 
-        Ok(MultiChainSequence { deployments, path, sensitive_path, timestamp: now().as_secs() })
+        Ok(MultiChainSequence { deployments, path, timestamp: now().as_secs() })
     }
 
-    /// Gets paths in the formats
-    /// ./broadcast/multi/contract_filename[-timestamp]/sig.json and
-    /// ./cache/multi/contract_filename[-timestamp]/sig.json
-    pub fn get_paths(
-        broadcast: &Path,
-        cache: &Path,
+    /// Saves to ./broadcast/multi/contract_filename[-timestamp]/sig.json
+    pub fn get_path(
+        out: &Path,
         sig: &str,
         target: &ArtifactId,
         broadcasted: bool,
-    ) -> Result<(PathBuf, PathBuf)> {
-        let mut broadcast = broadcast.to_path_buf();
-        let mut cache = cache.to_path_buf();
-        let mut common = PathBuf::new();
-
-        common.push("multi");
+    ) -> Result<PathBuf> {
+        let mut out = out.to_path_buf();
 
         if !broadcasted {
-            common.push(DRY_RUN_DIR);
+            out.push(DRY_RUN_DIR);
         }
 
         let target_fname = target
@@ -92,55 +65,29 @@
             .file_name()
             .wrap_err_with(|| format!("No filename for {:?}", target.source))?
             .to_string_lossy();
+        out.push(format!("{target_fname}-latest"));
 
-        common.push(format!("{target_fname}-latest"));
+        fs::create_dir_all(&out)?;
 
-        broadcast.push(common.clone());
-        cache.push(common);
+        let filename = sig
+            .split_once('(')
+            .wrap_err_with(|| format!("Failed to compute file name: Signature {sig} is invalid."))?
+            .0;
+        out.push(format!("{filename}.json"));
 
-        fs::create_dir_all(&broadcast)?;
-        fs::create_dir_all(&cache)?;
-
-        let filename = format!("{}.json", sig_to_file_name(sig));
-
-        broadcast.push(filename.clone());
-        cache.push(filename);
-
-        Ok((broadcast, cache))
+        Ok(out)
     }
 
     /// Loads the sequences for the multi chain deployment.
-    pub fn load(config: &Config, sig: &str, target: &ArtifactId) -> Result<Self> {
-        let (path, sensitive_path) = MultiChainSequence::get_paths(
-            &config.broadcast,
-            &config.cache_path,
-            sig,
-            target,
-            true,
-        )?;
-        let mut sequence: MultiChainSequence = foundry_compilers::utils::read_json_file(&path)
-            .wrap_err("Multi-chain deployment not found.")?;
-        let sensitive_sequence: SensitiveMultiChainSequence =
-            foundry_compilers::utils::read_json_file(&sensitive_path)
-                .wrap_err("Multi-chain deployment sensitive details not found.")?;
-
-        sequence.deployments.iter_mut().enumerate().for_each(|(i, sequence)| {
-            sequence.fill_sensitive(&sensitive_sequence.deployments[i]);
-        });
-
-        sequence.path = path;
-        sequence.sensitive_path = sensitive_path;
-
-        Ok(sequence)
+    pub fn load(log_folder: &Path, sig: &str, target: &ArtifactId) -> Result<Self> {
+        let path = MultiChainSequence::get_path(&log_folder.join("multi"), sig, target, true)?;
+        foundry_compilers::utils::read_json_file(path).wrap_err("Multi-chain deployment not found.")
     }
 
     /// Saves the transactions as file if it's a standalone deployment.
     pub fn save(&mut self) -> Result<()> {
         self.timestamp = now().as_secs();
 
-        let sensitive_sequence: SensitiveMultiChainSequence = to_sensitive(self);
-
-        // broadcast writes
         //../Contract-latest/run.json
         let mut writer = BufWriter::new(fs::create_file(&self.path)?);
         serde_json::to_writer_pretty(&mut writer, &self)?;
@@ -152,20 +99,7 @@
         fs::create_dir_all(file.parent().unwrap())?;
         fs::copy(&self.path, &file)?;
 
-        // cache writes
-        //../Contract-latest/run.json
-        let mut writer = BufWriter::new(fs::create_file(&self.sensitive_path)?);
-        serde_json::to_writer_pretty(&mut writer, &sensitive_sequence)?;
-        writer.flush()?;
-
-        //../Contract-[timestamp]/run.json
-        let path = self.sensitive_path.to_string_lossy();
-        let file = PathBuf::from(&path.replace("-latest", &format!("-{}", self.timestamp)));
-        fs::create_dir_all(file.parent().unwrap())?;
-        fs::copy(&self.sensitive_path, &file)?;
-
         println!("\nTransactions saved to: {}\n", self.path.display());
-        println!("Sensitive details saved to: {}\n", self.sensitive_path.display());
 
         Ok(())
     }
@@ -184,12 +118,6 @@
     ) -> Result<()> {
         if !libraries.is_empty() {
             eyre::bail!("Libraries are currently not supported on multi deployment setups.");
-        }
-
-        if self.verify {
-            for sequence in &deployments.deployments {
-                sequence.verify_preflight_check(config, &verify)?;
-            }
         }
 
         if self.resume {
@@ -227,17 +155,12 @@
                 )
                 .await
             {
-<<<<<<< HEAD
-                Ok(_) if self.verify => sequence.verify_contracts(config, verify.clone()).await,
-                Ok(_) => Ok(()),
-=======
                 Ok(_) => {
                     if self.verify {
                         return sequence.verify_contracts(config, verify.clone()).await;
                     }
                     Ok(())
                 }
->>>>>>> 2e0bc78c
                 Err(err) => Err(err),
             };
             results.push(result);
