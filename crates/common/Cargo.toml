--- conflicted
+++ resolved
@@ -13,11 +13,8 @@
 foundry-block-explorers = { workspace = true, features = ["foundry-compilers"] }
 foundry-compilers.workspace = true
 foundry-config.workspace = true
-<<<<<<< HEAD
-=======
 foundry-macros.workspace = true
 foundry-utils.workspace = true
->>>>>>> 2e0bc78c
 
 ethers-core.workspace = true
 ethers-middleware.workspace = true
@@ -26,26 +23,21 @@
 alloy-dyn-abi = { workspace = true, features = ["arbitrary", "eip712"] }
 alloy-json-abi.workspace = true
 alloy-primitives = { workspace = true, features = ["serde", "getrandom", "arbitrary", "rlp"] }
-<<<<<<< HEAD
-alloy-sol-types.workspace = true
-=======
 alloy-providers.workspace = true
 alloy-transport.workspace = true
 alloy-transport-http.workspace = true
 alloy-transport-ws.workspace = true
 alloy-pubsub.workspace = true
->>>>>>> 2e0bc78c
 
 async-trait = "0.1"
+auto_impl = "1.1.0"
 clap = { version = "4", features = ["derive", "env", "unicode", "wrap_help"] }
 comfy-table = "7"
 dunce = "1"
 eyre.workspace = true
-glob = "0.3"
 globset = "0.4"
 hex.workspace = true
 once_cell = "1"
-rand.workspace = true
 regex = "1"
 reqwest = { version = "0.11", default-features = false }
 semver = "1"
@@ -60,6 +52,4 @@
 yansi = "0.5"
 
 [dev-dependencies]
-foundry-macros.workspace = true
-pretty_assertions.workspace = true
 tokio = { version = "1", features = ["rt-multi-thread", "macros"] }