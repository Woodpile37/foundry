use crate::{
    eth::{backend::notifications::NewBlockNotifications, error::to_rpc_result},
    StorageInfo,
};
<<<<<<< HEAD
use alloy_primitives::{TxHash, B256, U256, U64};
=======
use alloy_primitives::{TxHash, B256, U256};
>>>>>>> f907bab1
use alloy_rpc_types::{pubsub::SubscriptionResult, FilteredParams, Log as AlloyLog};
use anvil_core::eth::{
    block::Block,
    receipt::{EIP658Receipt, Log, TypedReceipt},
    subscription::SubscriptionId,
};
use anvil_rpc::{request::Version, response::ResponseResult};
<<<<<<< HEAD
use foundry_utils::types::ToAlloy;
=======
use foundry_common::types::ToAlloy;
>>>>>>> f907bab1
use futures::{channel::mpsc::Receiver, ready, Stream, StreamExt};
use serde::Serialize;
use std::{
    collections::VecDeque,
    pin::Pin,
    task::{Context, Poll},
};

/// Listens for new blocks and matching logs emitted in that block
#[derive(Debug)]
pub struct LogsSubscription {
    pub blocks: NewBlockNotifications,
    pub storage: StorageInfo,
    pub filter: FilteredParams,
    pub queued: VecDeque<AlloyLog>,
    pub id: SubscriptionId,
}

// === impl LogsSubscription ===

impl LogsSubscription {
    fn poll(&mut self, cx: &mut Context<'_>) -> Poll<Option<EthSubscriptionResponse>> {
        loop {
            if let Some(log) = self.queued.pop_front() {
                let params = EthSubscriptionParams {
                    subscription: self.id.clone(),
                    result: to_rpc_result(log),
                };
                return Poll::Ready(Some(EthSubscriptionResponse::new(params)));
            }

            if let Some(block) = ready!(self.blocks.poll_next_unpin(cx)) {
                let b = self.storage.block(block.hash.to_alloy());
                let receipts = self.storage.receipts(block.hash.to_alloy());
                if let (Some(receipts), Some(block)) = (receipts, b) {
                    let logs = filter_logs(block, receipts, &self.filter);
                    if logs.is_empty() {
                        // this ensures we poll the receiver until it is pending, in which case the
                        // underlying `UnboundedReceiver` will register the new waker, see
                        // [`futures::channel::mpsc::UnboundedReceiver::poll_next()`]
                        continue;
                    }
                    self.queued.extend(logs)
                }
            } else {
                return Poll::Ready(None);
            }

            if self.queued.is_empty() {
                return Poll::Pending;
            }
        }
    }
}

#[derive(Clone, Debug, PartialEq, Eq, Serialize)]
pub struct EthSubscriptionResponse {
    jsonrpc: Version,
    method: &'static str,
    params: EthSubscriptionParams,
}

// === impl EthSubscriptionResponse ===

impl EthSubscriptionResponse {
    pub fn new(params: EthSubscriptionParams) -> Self {
        Self { jsonrpc: Version::V2, method: "eth_subscription", params }
    }
}

/// Represents the `params` field of an `eth_subscription` event
#[derive(Clone, Debug, PartialEq, Eq, Serialize)]
pub struct EthSubscriptionParams {
    subscription: SubscriptionId,
    #[serde(flatten)]
    result: ResponseResult,
}

/// Represents an ethereum Websocket subscription
#[derive(Debug)]
pub enum EthSubscription {
    Logs(Box<LogsSubscription>),
    Header(NewBlockNotifications, StorageInfo, SubscriptionId),
    PendingTransactions(Receiver<TxHash>, SubscriptionId),
}

// === impl EthSubscription ===

impl EthSubscription {
    fn poll_response(&mut self, cx: &mut Context<'_>) -> Poll<Option<EthSubscriptionResponse>> {
        match self {
            EthSubscription::Logs(listener) => listener.poll(cx),
            EthSubscription::Header(blocks, storage, id) => {
                // this loop ensures we poll the receiver until it is pending, in which case the
                // underlying `UnboundedReceiver` will register the new waker, see
                // [`futures::channel::mpsc::UnboundedReceiver::poll_next()`]
                loop {
                    if let Some(block) = ready!(blocks.poll_next_unpin(cx)) {
                        if let Some(block) = storage.eth_block(block.hash.to_alloy()) {
                            let params = EthSubscriptionParams {
                                subscription: id.clone(),
                                result: to_rpc_result(block),
                            };
                            return Poll::Ready(Some(EthSubscriptionResponse::new(params)));
                        }
                    } else {
                        return Poll::Ready(None);
                    }
                }
            }
            EthSubscription::PendingTransactions(tx, id) => {
                let res = ready!(tx.poll_next_unpin(cx))
                    .map(SubscriptionResult::TransactionHash)
                    .map(to_rpc_result)
                    .map(|result| {
                        let params = EthSubscriptionParams { subscription: id.clone(), result };
                        EthSubscriptionResponse::new(params)
                    });
                Poll::Ready(res)
            }
        }
    }
}

impl Stream for EthSubscription {
    type Item = serde_json::Value;

    fn poll_next(self: Pin<&mut Self>, cx: &mut Context<'_>) -> Poll<Option<Self::Item>> {
        let pin = self.get_mut();
        match ready!(pin.poll_response(cx)) {
            None => Poll::Ready(None),
            Some(res) => Poll::Ready(Some(serde_json::to_value(res).expect("can't fail;"))),
        }
    }
}

/// Returns all the logs that match the given filter
pub fn filter_logs(
    block: Block,
    receipts: Vec<TypedReceipt>,
    filter: &FilteredParams,
) -> Vec<AlloyLog> {
    /// Determines whether to add this log
    fn add_log(block_hash: B256, l: &Log, block: &Block, params: &FilteredParams) -> bool {
        let log = AlloyLog {
            address: l.address.to_alloy(),
            topics: l.topics.clone().into_iter().map(|t| t.to_alloy()).collect::<Vec<_>>(),
            data: l.data.clone().0.into(),
            block_hash: None,
            block_number: None,
            transaction_hash: None,
            transaction_index: None,
            log_index: None,
            removed: false,
        };
        if params.filter.is_some() {
            let block_number = block.header.number.as_u64();
            if !params.filter_block_range(block_number)
                || !params.filter_block_hash(block_hash)
                || !params.filter_address(&log)
                || !params.filter_topics(&log)
            {
                return false;
            }
        }
        true
    }

    let block_hash = block.header.hash();
    let mut logs = vec![];
    let mut log_index: u32 = 0;
    for (receipt_index, receipt) in receipts.into_iter().enumerate() {
        let receipt: EIP658Receipt = receipt.into();
        let receipt_logs = receipt.logs;
        let transaction_hash: Option<B256> = if !receipt_logs.is_empty() {
            Some(block.transactions[receipt_index].hash().to_alloy())
        } else {
            None
        };
<<<<<<< HEAD
        for (transaction_log_index, log) in receipt_logs.into_iter().enumerate() {
=======
        for log in receipt_logs.into_iter() {
>>>>>>> f907bab1
            if add_log(block_hash.to_alloy(), &log, &block, filter) {
                logs.push(AlloyLog {
                    address: log.address.to_alloy(),
                    topics: log.topics.into_iter().map(|t| t.to_alloy()).collect::<Vec<_>>(),
                    data: log.data.0.into(),
                    block_hash: Some(block_hash.to_alloy()),
                    block_number: Some(U256::from(block.header.number.as_u64())),
                    transaction_hash,
                    transaction_index: Some(U256::from(receipt_index)),
                    log_index: Some(U256::from(log_index)),
                    removed: false,
                });
            }
            log_index += 1;
        }
    }
    logs
}<|MERGE_RESOLUTION|>--- conflicted
+++ resolved
@@ -2,11 +2,7 @@
     eth::{backend::notifications::NewBlockNotifications, error::to_rpc_result},
     StorageInfo,
 };
-<<<<<<< HEAD
-use alloy_primitives::{TxHash, B256, U256, U64};
-=======
 use alloy_primitives::{TxHash, B256, U256};
->>>>>>> f907bab1
 use alloy_rpc_types::{pubsub::SubscriptionResult, FilteredParams, Log as AlloyLog};
 use anvil_core::eth::{
     block::Block,
@@ -14,11 +10,7 @@
     subscription::SubscriptionId,
 };
 use anvil_rpc::{request::Version, response::ResponseResult};
-<<<<<<< HEAD
-use foundry_utils::types::ToAlloy;
-=======
 use foundry_common::types::ToAlloy;
->>>>>>> f907bab1
 use futures::{channel::mpsc::Receiver, ready, Stream, StreamExt};
 use serde::Serialize;
 use std::{
@@ -74,7 +66,7 @@
     }
 }
 
-#[derive(Clone, Debug, PartialEq, Eq, Serialize)]
+#[derive(Debug, PartialEq, Eq, Clone, Serialize)]
 pub struct EthSubscriptionResponse {
     jsonrpc: Version,
     method: &'static str,
@@ -90,7 +82,7 @@
 }
 
 /// Represents the `params` field of an `eth_subscription` event
-#[derive(Clone, Debug, PartialEq, Eq, Serialize)]
+#[derive(Debug, PartialEq, Eq, Clone, Serialize)]
 pub struct EthSubscriptionParams {
     subscription: SubscriptionId,
     #[serde(flatten)]
@@ -176,10 +168,10 @@
         };
         if params.filter.is_some() {
             let block_number = block.header.number.as_u64();
-            if !params.filter_block_range(block_number)
-                || !params.filter_block_hash(block_hash)
-                || !params.filter_address(&log)
-                || !params.filter_topics(&log)
+            if !params.filter_block_range(block_number) ||
+                !params.filter_block_hash(block_hash) ||
+                !params.filter_address(&log) ||
+                !params.filter_topics(&log)
             {
                 return false;
             }
@@ -198,11 +190,7 @@
         } else {
             None
         };
-<<<<<<< HEAD
-        for (transaction_log_index, log) in receipt_logs.into_iter().enumerate() {
-=======
         for log in receipt_logs.into_iter() {
->>>>>>> f907bab1
             if add_log(block_hash.to_alloy(), &log, &block, filter) {
                 logs.push(AlloyLog {
                     address: log.address.to_alloy(),
