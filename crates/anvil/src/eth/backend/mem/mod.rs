--- conflicted
+++ resolved
@@ -70,9 +70,8 @@
     utils::{keccak256, rlp},
 };
 use flate2::{read::GzDecoder, write::GzEncoder, Compression};
-use foundry_common::types::{ToAlloy, ToEthers};
 use foundry_evm::{
-    backend::{DatabaseError, DatabaseResult, RevertSnapshotAction},
+    backend::{DatabaseError, DatabaseResult},
     constants::DEFAULT_CREATE2_DEPLOYER_RUNTIME_CODE,
     decode::decode_revert,
     inspectors::AccessListTracer,
@@ -87,12 +86,13 @@
     },
     utils::{eval_to_instruction_result, halt_to_instruction_result, u256_to_h256_be},
 };
+use foundry_utils::types::{ToAlloy, ToEthers};
 use futures::channel::mpsc::{unbounded, UnboundedSender};
 use hash_db::HashDB;
 use itertools::Itertools;
 use parking_lot::{Mutex, RwLock};
 use std::{
-    collections::{BTreeMap, HashMap},
+    collections::HashMap,
     io::{Read, Write},
     ops::Deref,
     sync::Arc,
@@ -377,15 +377,10 @@
             if let Some(eth_rpc_url) = forking.clone().json_rpc_url {
                 let mut env = self.env.read().clone();
 
-                let (db, config) = {
-                    let mut node_config = self.node_config.write().await;
-
-                    // we want to force the correct base fee for the next block during
-                    // `setup_fork_db_config`
-                    node_config.base_fee.take();
-
-                    node_config.setup_fork_db_config(eth_rpc_url, &mut env, &self.fees).await
-                };
+                let mut node_config = self.node_config.write().await;
+
+                let (db, config) =
+                    node_config.setup_fork_db_config(eth_rpc_url, &mut env, &self.fees).await;
 
                 *self.db.write().await = Box::new(db);
 
@@ -419,35 +414,18 @@
 
                 env.block = BlockEnv {
                     number: rU256::from(fork_block_number),
-<<<<<<< HEAD
-                    timestamp: fork_block.timestamp.to_alloy(),
-                    gas_limit: fork_block.gas_limit.to_alloy(),
-                    difficulty: fork_block.difficulty.to_alloy(),
-                    // ensures prevrandao is set
-                    prevrandao: Some(fork_block.mix_hash.map(|h| h.to_alloy()).unwrap_or_default()),
-=======
                     timestamp: fork_block.header.timestamp,
                     gas_limit: fork_block.header.gas_limit,
                     difficulty: fork_block.header.difficulty,
                     prevrandao: Some(fork_block.header.mix_hash),
->>>>>>> 2e0bc78c
                     // Keep previous `coinbase` and `basefee` value
                     coinbase: env.block.coinbase,
                     basefee: env.block.basefee,
-                    ..env.block.clone()
+                    ..Default::default()
                 };
 
-                self.time.reset(env.block.timestamp.to_ethers().as_u64());
-
-                // this is the base fee of the current block, but we need the base fee of
-                // the next block
-                let next_block_base_fee = self.fees.get_next_block_base_fee_per_gas(
-                    fork_block.gas_used,
-                    fork_block.gas_limit,
-                    fork_block.base_fee_per_gas.unwrap_or_default(),
-                );
-
-                self.fees.set_base_fee(next_block_base_fee.into());
+                self.time.reset((env.block.timestamp.to_ethers()).as_u64());
+                self.fees.set_base_fee(env.block.basefee.to_ethers());
 
                 // also reset the total difficulty
                 self.blockchain.storage.write().total_difficulty = fork.total_difficulty();
@@ -511,12 +489,8 @@
 
     /// Returns the current best number of the chain
     pub fn best_number(&self) -> U64 {
-<<<<<<< HEAD
-        self.env.read().block.number.saturating_to::<u64>().into()
-=======
         let num: u64 = self.env.read().block.number.try_into().unwrap_or(u64::MAX);
         U64::from(num)
->>>>>>> 2e0bc78c
     }
 
     /// Sets the block number
@@ -531,13 +505,8 @@
     }
 
     /// Returns the client coinbase address.
-<<<<<<< HEAD
-    pub fn chain_id(&self) -> u64 {
-        self.env.read().cfg.chain_id
-=======
     pub fn chain_id(&self) -> U256 {
         U256::from(self.env.read().cfg.chain_id)
->>>>>>> 2e0bc78c
     }
 
     pub fn set_chain_id(&self, chain_id: u64) {
@@ -604,11 +573,6 @@
         (self.spec_id() as u8) >= (SpecId::BERLIN as u8)
     }
 
-    /// Returns true if op-stack deposits are active
-    pub fn is_optimism(&self) -> bool {
-        self.env.read().cfg.optimism
-    }
-
     /// Returns an error if EIP1559 is not active (pre Berlin)
     pub fn ensure_eip1559_active(&self) -> Result<(), BlockchainError> {
         if self.is_eip1559() {
@@ -623,14 +587,6 @@
             return Ok(());
         }
         Err(BlockchainError::EIP2930TransactionUnsupportedAtHardfork)
-    }
-
-    /// Returns an error if op-stack deposits are not active
-    pub fn ensure_op_deposits_active(&self) -> Result<(), BlockchainError> {
-        if self.is_optimism() {
-            return Ok(())
-        }
-        Err(BlockchainError::DepositTransactionUnsupported)
     }
 
     /// Returns the block gas limit
@@ -737,11 +693,7 @@
                 ..Default::default()
             };
         }
-        Ok(self.db.write().await.revert(id, RevertSnapshotAction::RevertRemove))
-    }
-
-    pub fn list_snapshots(&self) -> BTreeMap<U256, (u64, H256)> {
-        self.active_snapshots.lock().clone().into_iter().collect()
+        Ok(self.db.write().await.revert(id))
     }
 
     /// Get the current state.
@@ -2015,17 +1967,9 @@
                 .base_fee_per_gas
                 .map(|f| f.to_alloy())
                 .unwrap_or(self.base_fee())
-<<<<<<< HEAD
-                .checked_add(t.max_priority_fee_per_gas)
-                .unwrap_or_else(U256::max_value),
-            TypedTransaction::Deposit(_) => U256::from(0),
-=======
                 .checked_add(t.max_priority_fee_per_gas.to_alloy())
                 .unwrap_or_else(|| U256::MAX),
->>>>>>> 2e0bc78c
         };
-
-        let deposit_nonce = transaction_type.and_then(|x| (x == 0x7E).then_some(info.nonce));
 
         let inner = TransactionReceipt {
             transaction_hash: Some(info.transaction_hash.to_alloy()),
@@ -2061,19 +2005,6 @@
                     })
                     .collect()
             },
-<<<<<<< HEAD
-            status: Some(status_code.into()),
-            root: None,
-            logs_bloom,
-            transaction_type: transaction_type.map(Into::into),
-            effective_gas_price: Some(effective_gas_price),
-            deposit_nonce,
-            l1_fee: None,
-            l1_fee_scalar: None,
-            l1_gas_price: None,
-            l1_gas_used: None,
-            other: OtherFields::default(),
-=======
             status_code: Some(U64::from(status_code)),
             state_root: None,
             logs_bloom: Bloom::from_slice(logs_bloom.as_bytes()),
@@ -2082,7 +2013,6 @@
             effective_gas_price: effective_gas_price.to::<U128>(),
             blob_gas_price: None,
             blob_gas_used: None,
->>>>>>> 2e0bc78c
         };
 
         Some(MinedTransactionReceipt { inner, out: info.out.map(|o| o.0.into()) })
@@ -2343,18 +2273,11 @@
 
         if let Some(tx_chain_id) = tx.chain_id() {
             let chain_id = self.chain_id();
-<<<<<<< HEAD
-            if chain_id != tx_chain_id {
-                if let Some(legacy) = tx.as_legacy() {
-                    // <https://github.com/ethereum/EIPs/blob/master/EIPS/eip-155.md>
-                    if env.cfg.spec_id >= SpecId::SPURIOUS_DRAGON && !legacy.meets_eip155(chain_id)
-=======
             if chain_id.to::<u64>() != tx_chain_id {
                 if let Some(legacy) = tx.as_legacy() {
                     // <https://github.com/ethereum/EIPs/blob/master/EIPS/eip-155.md>
                     if env.cfg.spec_id >= SpecId::SPURIOUS_DRAGON
                         && !legacy.meets_eip155(chain_id.to::<u64>())
->>>>>>> 2e0bc78c
                     {
                         warn!(target: "backend", ?chain_id, ?tx_chain_id, "incompatible EIP155-based V");
                         return Err(InvalidTransactionError::IncompatibleEIP155);
@@ -2380,17 +2303,15 @@
         }
 
         // check nonce
-        let is_deposit_tx =
-            matches!(&pending.transaction.transaction, TypedTransaction::Deposit(_));
         let nonce: u64 =
             (*tx.nonce()).try_into().map_err(|_| InvalidTransactionError::NonceMaxValue)?;
-        if nonce < account.nonce && !is_deposit_tx {
+        if nonce < account.nonce {
             warn!(target: "backend", "[{:?}] nonce too low", tx.hash());
             return Err(InvalidTransactionError::NonceTooLow);
         }
 
         if (env.cfg.spec_id as u8) >= (SpecId::LONDON as u8) {
-            if tx.gas_price() < env.block.basefee.to_ethers() && !is_deposit_tx {
+            if tx.gas_price() < env.block.basefee.to_ethers() {
                 warn!(target: "backend", "max fee per gas={}, too low, block basefee={}",tx.gas_price(),  env.block.basefee);
                 return Err(InvalidTransactionError::FeeCapTooLow);
             }
@@ -2445,9 +2366,6 @@
     base_fee: Option<U256>,
 ) -> Transaction {
     let mut transaction: Transaction = eth_transaction.clone().into();
-    if info.is_some() && transaction.transaction_type.unwrap_or(U64::zero()).as_u64() == 0x7E {
-        transaction.nonce = U256::from(info.as_ref().unwrap().nonce);
-    }
 
     if eth_transaction.is_dynamic_fee() {
         if block.is_none() && info.is_none() {
