--- conflicted
+++ resolved
@@ -6,18 +6,6 @@
 // mod ganache;
 // mod gas;
 mod genesis;
-<<<<<<< HEAD
-mod geth;
-mod ipc;
-mod logs;
-mod optimism;
-mod proof;
-mod pubsub;
-// mod revert; // TODO uncomment <https://github.com/gakonst/ethers-rs/issues/2186>
-mod otterscan;
-mod sign;
-mod traces;
-=======
 // mod geth;
 // mod ipc;
 // mod logs;
@@ -27,7 +15,6 @@
 // mod otterscan;
 // mod sign;
 // mod traces;
->>>>>>> 2e0bc78c
 mod transaction;
 mod txpool;
 // pub mod utils;
