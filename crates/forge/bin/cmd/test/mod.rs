use super::{install, test::filter::ProjectPathsAwareFilter, watch::WatchArgs};
use alloy_primitives::U256;
use clap::Parser;
use eyre::Result;
use forge::{
    decode::decode_console_logs,
    gas_report::GasReport,
    inspectors::CheatsConfig,
    result::{SuiteResult, TestResult, TestStatus},
    traces::{
        identifier::{EtherscanIdentifier, LocalTraceIdentifier, SignaturesIdentifier},
        CallTraceDecoderBuilder, TraceKind,
    },
    MultiContractRunner, MultiContractRunnerBuilder, TestOptions, TestOptionsBuilder,
};
use foundry_cli::{
    opts::CoreBuildArgs,
    utils::{self, LoadConfig},
};
use foundry_common::{
    compact_to_contract,
    compile::{ContractSources, ProjectCompiler},
    evm::EvmArgs,
    get_contract_name, get_file_name, shell,
};
use foundry_config::{
    figment,
    figment::{
        value::{Dict, Map},
        Metadata, Profile, Provider,
    },
    get_available_profiles, Config,
};
use foundry_debugger::Debugger;
use regex::Regex;
use std::{collections::BTreeMap, fs, sync::mpsc::channel, time::Duration};
use watchexec::config::{InitConfig, RuntimeConfig};
use yansi::Paint;

mod filter;
mod summary;
use summary::TestSummaryReporter;

pub use filter::FilterArgs;
use forge::traces::render_trace_arena;

// Loads project's figment and merges the build cli arguments into it
foundry_config::merge_impl_figment_convert!(TestArgs, opts, evm_opts);

/// CLI arguments for `forge test`.
#[derive(Clone, Debug, Parser)]
#[clap(next_help_heading = "Test options")]
pub struct TestArgs {
    /// Run a test in the debugger.
    ///
    /// The argument passed to this flag is the name of the test function you want to run, and it
    /// works the same as --match-test.
    ///
    /// If more than one test matches your specified criteria, you must add additional filters
    /// until only one test is found (see --match-contract and --match-path).
    ///
    /// The matching test will be opened in the debugger regardless of the outcome of the test.
    ///
    /// If the matching test is a fuzz test, then it will open the debugger on the first failure
    /// case.
    /// If the fuzz test does not fail, it will open the debugger on the last fuzz case.
    ///
    /// For more fine-grained control of which fuzz case is run, see forge run.
    #[clap(long, value_name = "TEST_FUNCTION")]
    debug: Option<Regex>,

    /// Print a gas report.
    #[clap(long, env = "FORGE_GAS_REPORT")]
    gas_report: bool,

    /// Exit with code 0 even if a test fails.
    #[clap(long, env = "FORGE_ALLOW_FAILURE")]
    allow_failure: bool,

    /// Output test results in JSON format.
    #[clap(long, short, help_heading = "Display options")]
    json: bool,

    /// Stop running tests after the first failure.
    #[clap(long)]
    pub fail_fast: bool,

    /// The Etherscan (or equivalent) API key.
    #[clap(long, env = "ETHERSCAN_API_KEY", value_name = "KEY")]
    etherscan_api_key: Option<String>,

    /// List tests instead of running them.
    #[clap(long, short, help_heading = "Display options")]
    list: bool,

    /// Set seed used to generate randomness during your fuzz runs.
    #[clap(long)]
    pub fuzz_seed: Option<U256>,

    #[clap(long, env = "FOUNDRY_FUZZ_RUNS", value_name = "RUNS")]
    pub fuzz_runs: Option<u64>,

    #[clap(flatten)]
    filter: FilterArgs,

    #[clap(flatten)]
    evm_opts: EvmArgs,

    #[clap(flatten)]
    opts: CoreBuildArgs,

    #[clap(flatten)]
    pub watch: WatchArgs,

    /// Print test summary table.
    #[clap(long, help_heading = "Display options")]
    pub summary: bool,

    /// Print detailed test summary table.
    #[clap(long, help_heading = "Display options", requires = "summary")]
    pub detailed: bool,
}

impl TestArgs {
    /// Returns the flattened [`CoreBuildArgs`].
    pub fn build_args(&self) -> &CoreBuildArgs {
        &self.opts
    }

    pub async fn run(self) -> Result<TestOutcome> {
        trace!(target: "forge::test", "executing test command");
        shell::set_shell(shell::Shell::from_args(self.opts.silent, self.json))?;
        self.execute_tests().await
    }

    /// Executes all the tests in the project.
    ///
    /// This will trigger the build process first. On success all test contracts that match the
    /// configured filter will be executed
    ///
    /// Returns the test results for all matching tests.
    pub async fn execute_tests(self) -> Result<TestOutcome> {
        // Merge all configs
        let (mut config, mut evm_opts) = self.load_config_and_evm_opts_emit_warnings()?;

        let mut filter = self.filter(&config);

        trace!(target: "forge::test", ?filter, "using filter");

        // Set up the project
        let mut project = config.project()?;

        // install missing dependencies
        if install::install_missing_dependencies(&mut config, self.build_args().silent) &&
            config.auto_detect_remappings
        {
            // need to re-configure here to also catch additional remappings
            config = self.load_config();
            project = config.project()?;
        }

        let output = ProjectCompiler::new()
            .quiet_if(self.json || self.opts.silent)
            .sparse(config.sparse_mode)
            .compile_sparse(&project, filter.clone())?;
        // Create test options from general project settings
        // and compiler output
        let project_root = &project.paths.root;
        let toml = config.get_config_path();
        let profiles = get_available_profiles(toml)?;

        let test_options: TestOptions = TestOptionsBuilder::default()
            .fuzz(config.fuzz)
            .invariant(config.invariant)
            .profiles(profiles)
            .build(&output, project_root)?;

        // Determine print verbosity and executor verbosity
        let verbosity = evm_opts.verbosity;
        if self.gas_report && evm_opts.verbosity < 3 {
            evm_opts.verbosity = 3;
        }

        let env = evm_opts.evm_env().await?;

        // Prepare the test builder
        let should_debug = self.debug.is_some();

        let runner_builder = MultiContractRunnerBuilder::default()
            .set_debug(should_debug)
            .initial_balance(evm_opts.initial_balance)
            .evm_spec(config.evm_spec_id())
            .sender(evm_opts.sender)
            .with_fork(evm_opts.get_fork(&config, env.clone()))
            .with_cheats_config(CheatsConfig::new(&config, evm_opts.clone()))
            .with_test_options(test_options.clone());

        let runner = runner_builder.clone().build(
            project_root,
            output.clone(),
            env.clone(),
            evm_opts.clone(),
        )?;

        if should_debug {
            filter.args_mut().test_pattern = self.debug.clone();
            let num_filtered = runner.matching_test_function_count(&filter);
            if num_filtered != 1 {
                eyre::bail!(
                    "{num_filtered} tests matched your criteria, but exactly 1 test must match in order to run the debugger.\n\n\
                     Use --match-contract and --match-path to further limit the search."
                );
            }
        }

        let known_contracts = runner.known_contracts.clone();
        let mut local_identifier = LocalTraceIdentifier::new(&known_contracts);
        let remote_chain_id = runner.evm_opts.get_remote_chain_id();

        let outcome = self
            .run_tests(runner, config.clone(), verbosity, &filter, test_options.clone())
            .await?;

        if should_debug {
            let tests = outcome.clone().into_tests();
            // todo(onbjerg): why do we bother decoding everything and having multiple decoders if
            // we are only going to use the first one? (see `DebuggerArgs` below)
            let mut decoders = Vec::new();
            for test in tests {
                let mut result = test.result;
                // Identify addresses in each trace
                let mut builder = CallTraceDecoderBuilder::new()
                    .with_labels(result.labeled_addresses.clone())
                    .with_local_identifier_abis(&local_identifier)
                    .with_verbosity(verbosity);

                // Signatures are of no value for gas reports
                if !self.gas_report {
                    let sig_identifier =
                        SignaturesIdentifier::new(Config::foundry_cache_dir(), config.offline)?;
                    builder = builder.with_signature_identifier(sig_identifier.clone());
                }

                let mut decoder = builder.build();

                if !result.traces.is_empty() {
                    // Set up identifiers
                    // Do not re-query etherscan for contracts that you've already queried today.
                    let mut etherscan_identifier =
                        EtherscanIdentifier::new(&config, remote_chain_id)?;

                    // Decode the traces
                    for (_, trace) in &mut result.traces {
                        decoder.identify(trace, &mut local_identifier);
                        decoder.identify(trace, &mut etherscan_identifier);
                    }
                }

                decoders.push(decoder);
            }

            let mut sources: ContractSources = Default::default();
            for (id, artifact) in output.into_artifacts() {
                // Sources are only required for the debugger, but it *might* mean that there's
                // something wrong with the build and/or artifacts.
                if let Some(source) = artifact.source_file() {
                    let path = source
                        .ast
                        .ok_or_else(|| eyre::eyre!("Source from artifact has no AST."))?
                        .absolute_path;
                    let abs_path = project.root().join(&path);
                    let source_code = fs::read_to_string(abs_path)?;
                    let contract = artifact.clone().into_contract_bytecode();
                    let source_contract = compact_to_contract(contract)?;
                    sources
                        .0
                        .entry(id.name.clone())
                        .or_default()
                        .insert(source.id, (source_code, source_contract));
                }
            }

            let test = outcome.clone().into_tests().next().unwrap();
            let result = test.result;
            // Run the debugger
            let mut debugger = Debugger::builder()
                // TODO: `Option::as_slice` in 1.75
                .debug_arenas(result.debug.as_ref().map(core::slice::from_ref).unwrap_or_default())
                .decoders(&decoders)
                .sources(sources)
                .breakpoints(result.breakpoints)
                .build();
            debugger.try_run()?;
        }

        Ok(outcome)
    }

    /// Run all tests that matches the filter predicate from a test runner
    pub async fn run_tests(
        &self,
        mut runner: MultiContractRunner,
        config: Config,
        verbosity: u8,
        filter: &ProjectPathsAwareFilter,
        test_options: TestOptions,
    ) -> eyre::Result<TestOutcome> {
        if self.list {
            return list(runner, filter, self.json);
        }

        if let Some(debug_regex) = self.debug.as_ref() {
            let mut filter = filter.clone();
            filter.args_mut().test_pattern = Some(debug_regex.clone());
            let results = runner.test_collect(&filter, test_options).await;
            return Ok(TestOutcome::new(results, self.allow_failure));
        }

        trace!(target: "forge::test", "running all tests");

        if runner.matching_test_function_count(filter) == 0 {
            let filter_str = filter.to_string();
            if filter_str.is_empty() {
                println!(
                    "\nNo tests found in project! \
                     Forge looks for functions that starts with `test`."
                );
            } else {
                println!("\nNo tests match the provided pattern:\n{filter_str}");
                // Try to suggest a test when there's no match
                if let Some(test_pattern) = &filter.args().test_pattern {
                    let test_name = test_pattern.as_str();
                    let candidates = runner.get_tests(filter);
                    if let Some(suggestion) = utils::did_you_mean(test_name, candidates).pop() {
                        println!("\nDid you mean `{suggestion}`?");
                    }
                }
            }
        }

        if self.json {
            let results = runner.test_collect(filter, test_options).await;
            println!("{}", serde_json::to_string(&results)?);
            return Ok(TestOutcome::new(results, self.allow_failure));
        }

        // Set up identifiers
        let known_contracts = runner.known_contracts.clone();
        let mut local_identifier = LocalTraceIdentifier::new(&known_contracts);
        let remote_chain_id = runner.evm_opts.get_remote_chain_id();
        // Do not re-query etherscan for contracts that you've already queried today.
        let mut etherscan_identifier = EtherscanIdentifier::new(&config, remote_chain_id)?;

        // Set up test reporter channel
        let (tx, rx) = channel::<(String, SuiteResult)>();

        // Run tests
        let handle = tokio::task::spawn({
            let filter = filter.clone();
            async move { runner.test(&filter, tx, test_options).await }
        });

        let mut results = BTreeMap::new();
        let mut gas_report = GasReport::new(config.gas_reports, config.gas_reports_ignore);
        let sig_identifier =
            SignaturesIdentifier::new(Config::foundry_cache_dir(), config.offline)?;

        let mut total_passed = 0;
        let mut total_failed = 0;
        let mut total_skipped = 0;
        let mut suite_results: Vec<TestOutcome> = Vec::new();

        'outer: for (contract_name, suite_result) in rx {
            results.insert(contract_name.clone(), suite_result.clone());

            let mut tests = suite_result.test_results.clone();
            println!();
            for warning in suite_result.warnings.iter() {
                eprintln!("{} {warning}", Paint::yellow("Warning:").bold());
            }
            if !tests.is_empty() {
                let term = if tests.len() > 1 { "tests" } else { "test" };
                println!("Running {} {term} for {contract_name}", tests.len());
            }
            for (name, result) in &mut tests {
                short_test_result(name, result);

<<<<<<< HEAD
=======
                // If the test failed, we want to stop processing the rest of the tests
                if self.fail_fast && result.status == TestStatus::Failure {
                    break 'outer;
                }

>>>>>>> f907bab1
                // We only display logs at level 2 and above
                if verbosity >= 2 {
                    // We only decode logs from Hardhat and DS-style console events
                    let console_logs = decode_console_logs(&result.logs);
                    if !console_logs.is_empty() {
                        println!("Logs:");
                        for log in console_logs {
                            println!("  {log}");
                        }
                        println!();
                    }
                }

                if result.traces.is_empty() {
                    continue;
                }

                // Identify addresses in each trace
                let mut builder = CallTraceDecoderBuilder::new()
                    .with_labels(result.labeled_addresses.iter().map(|(a, s)| (*a, s.clone())))
                    .with_local_identifier_abis(&local_identifier)
                    .with_verbosity(verbosity);

                // Signatures are of no value for gas reports
                if !self.gas_report {
                    builder = builder.with_signature_identifier(sig_identifier.clone());
                }

                let mut decoder = builder.build();

                // Decode the traces
                let mut decoded_traces = Vec::with_capacity(result.traces.len());
                for (kind, arena) in &mut result.traces {
                    decoder.identify(arena, &mut local_identifier);
                    decoder.identify(arena, &mut etherscan_identifier);

                    // verbosity:
                    // - 0..3: nothing
                    // - 3: only display traces for failed tests
                    // - 4: also display the setup trace for failed tests
                    // - 5..: display all traces for all tests
                    let should_include = match kind {
                        TraceKind::Execution => {
                            (verbosity == 3 && result.status.is_failure()) || verbosity >= 4
                        }
                        TraceKind::Setup => {
                            (verbosity == 4 && result.status.is_failure()) || verbosity >= 5
                        }
                        TraceKind::Deployment => false,
                    };

                    if should_include {
                        decoded_traces.push(render_trace_arena(arena, &decoder).await?);
                    }
                }

                if !decoded_traces.is_empty() {
                    shell::println("Traces:")?;
                    decoded_traces.into_iter().try_for_each(shell::println)?;
                }

                if self.gas_report {
                    gas_report.analyze(&result.traces, &decoder).await;
                }

                // If the test failed, we want to stop processing the rest of the tests
                if self.fail_fast && result.status == TestStatus::Failure {
                    break 'outer
                }
            }
            let block_outcome = TestOutcome::new(
                [(contract_name.clone(), suite_result)].into(),
                self.allow_failure,
            );

            total_passed += block_outcome.successes().count();
            total_failed += block_outcome.failures().count();
            total_skipped += block_outcome.skips().count();

            shell::println(block_outcome.summary())?;

            if self.summary {
                suite_results.push(block_outcome.clone());
            }
        }

        if self.gas_report {
            shell::println(gas_report.finalize())?;
        }

        let num_test_suites = results.len();

        if num_test_suites > 0 {
            shell::println(format_aggregated_summary(
                num_test_suites,
                total_passed,
                total_failed,
                total_skipped,
            ))?;

            if self.summary {
                let mut summary_table = TestSummaryReporter::new(self.detailed);
                shell::println("\n\nTest Summary:")?;
                summary_table.print_summary(suite_results);
            }
        }

        // Reattach the task.
        if let Err(e) = handle.await {
            match e.try_into_panic() {
                Ok(payload) => std::panic::resume_unwind(payload),
                Err(e) => return Err(e.into()),
            }
        }

        trace!(target: "forge::test", "received {} results", results.len());

        Ok(TestOutcome::new(results, self.allow_failure))
    }

    /// Returns the flattened [`FilterArgs`] arguments merged with [`Config`].
    pub fn filter(&self, config: &Config) -> ProjectPathsAwareFilter {
        self.filter.merge_with_config(config)
    }

    /// Returns whether `BuildArgs` was configured with `--watch`
    pub fn is_watch(&self) -> bool {
        self.watch.watch.is_some()
    }

    /// Returns the [`watchexec::InitConfig`] and [`watchexec::RuntimeConfig`] necessary to
    /// bootstrap a new [`watchexe::Watchexec`] loop.
    pub(crate) fn watchexec_config(&self) -> Result<(InitConfig, RuntimeConfig)> {
        self.watch.watchexec_config(|| {
            let config = Config::from(self);
            vec![config.src, config.test]
        })
    }
}

impl Provider for TestArgs {
    fn metadata(&self) -> Metadata {
        Metadata::named("Core Build Args Provider")
    }

    fn data(&self) -> Result<Map<Profile, Dict>, figment::Error> {
        let mut dict = Dict::default();

        let mut fuzz_dict = Dict::default();
        if let Some(fuzz_seed) = self.fuzz_seed {
            fuzz_dict.insert("seed".to_string(), fuzz_seed.to_string().into());
        }
        if let Some(fuzz_runs) = self.fuzz_runs {
            fuzz_dict.insert("runs".to_string(), fuzz_runs.into());
        }
        dict.insert("fuzz".to_string(), fuzz_dict.into());

        if let Some(ref etherscan_api_key) = self.etherscan_api_key {
            dict.insert("etherscan_api_key".to_string(), etherscan_api_key.to_string().into());
        }

        Ok(Map::from([(Config::selected_profile(), dict)]))
    }
}

/// The result of a single test
#[derive(Clone, Debug)]
pub struct Test {
    /// The identifier of the artifact/contract in the form of `<artifact file name>:<contract
    /// name>`
    pub artifact_id: String,
    /// The signature of the solidity test
    pub signature: String,
    /// Result of the executed solidity test
    pub result: TestResult,
}

impl Test {
    pub fn gas_used(&self) -> u64 {
        self.result.kind.report().gas()
    }

    /// Returns the contract name of the artifact id
    pub fn contract_name(&self) -> &str {
        get_contract_name(&self.artifact_id)
    }

    /// Returns the file name of the artifact id
    pub fn file_name(&self) -> &str {
        get_file_name(&self.artifact_id)
    }
}

/// Represents the bundled results of all tests
#[derive(Clone, Debug)]
pub struct TestOutcome {
    /// Whether failures are allowed
    pub allow_failure: bool,
    /// Results for each suite of tests `contract -> SuiteResult`
    pub results: BTreeMap<String, SuiteResult>,
}

impl TestOutcome {
    fn new(results: BTreeMap<String, SuiteResult>, allow_failure: bool) -> Self {
        Self { results, allow_failure }
    }

    /// Returns an iterator over all succeeding tests and their names.
    pub fn successes(&self) -> impl Iterator<Item = (&String, &TestResult)> {
        self.tests().filter(|(_, t)| t.status == TestStatus::Success)
    }

    /// Returns an iterator over all failing tests and their names.
    pub fn failures(&self) -> impl Iterator<Item = (&String, &TestResult)> {
        self.tests().filter(|(_, t)| t.status == TestStatus::Failure)
    }

    /// Returns an iterator over all skipped tests and their names.
    pub fn skips(&self) -> impl Iterator<Item = (&String, &TestResult)> {
        self.tests().filter(|(_, t)| t.status == TestStatus::Skipped)
    }

    /// Returns an iterator over all tests and their names.
    pub fn tests(&self) -> impl Iterator<Item = (&String, &TestResult)> {
        self.results.values().flat_map(|suite| suite.tests())
    }

    /// Returns an iterator over all `Test`s.
    pub fn into_tests(self) -> impl Iterator<Item = Test> {
        self.results
            .into_iter()
            .flat_map(|(file, SuiteResult { test_results, .. })| {
                test_results.into_iter().map(move |t| (file.clone(), t))
            })
            .map(|(artifact_id, (signature, result))| Test { artifact_id, signature, result })
    }

    /// Checks if there are any failures and failures are disallowed
    pub fn ensure_ok(&self) -> Result<()> {
        let failures = self.failures().count();
        if self.allow_failure || failures == 0 {
            return Ok(());
        }

        if !shell::verbosity().is_normal() {
            // skip printing and exit early
            std::process::exit(1);
        }

        shell::println("")?;
        shell::println("Failing tests:")?;
        for (suite_name, suite) in self.results.iter() {
            let failures = suite.failures().count();
            if failures == 0 {
                continue;
            }

            let term = if failures > 1 { "tests" } else { "test" };
            shell::println(format!("Encountered {failures} failing {term} in {suite_name}"))?;
            for (name, result) in suite.failures() {
                short_test_result(name, result);
            }
            shell::println("")?;
        }
        let successes = self.successes().count();
        shell::println(format!(
            "Encountered a total of {} failing tests, {} tests succeeded",
            Paint::red(failures.to_string()),
            Paint::green(successes.to_string())
        ))?;

        std::process::exit(1);
    }

    pub fn duration(&self) -> Duration {
        self.results
            .values()
            .fold(Duration::ZERO, |acc, SuiteResult { duration, .. }| acc + *duration)
    }

    pub fn summary(&self) -> String {
        let failed = self.failures().count();
        let result = if failed == 0 { Paint::green("ok") } else { Paint::red("FAILED") };
        format!(
            "Test result: {}. {} passed; {} failed; {} skipped; finished in {:.2?}",
            result,
            Paint::green(self.successes().count()),
            Paint::red(failed),
            Paint::yellow(self.skips().count()),
            self.duration()
        )
    }
}

fn short_test_result(name: &str, result: &TestResult) {
    shell::println(format!("{result} {name} {}", result.kind.report())).unwrap();
}

/// Formats the aggregated summary of all test suites into a string (for printing).
fn format_aggregated_summary(
    num_test_suites: usize,
    total_passed: usize,
    total_failed: usize,
    total_skipped: usize,
) -> String {
    let total_tests = total_passed + total_failed + total_skipped;
    format!(
        " \nRan {} test suites: {} tests passed, {} failed, {} skipped ({} total tests)",
        num_test_suites,
        Paint::green(total_passed),
        Paint::red(total_failed),
        Paint::yellow(total_skipped),
        total_tests
    )
}

/// Lists all matching tests
fn list(
    runner: MultiContractRunner,
    filter: &ProjectPathsAwareFilter,
    json: bool,
) -> Result<TestOutcome> {
    let results = runner.list(filter);

    if json {
        println!("{}", serde_json::to_string(&results)?);
    } else {
        for (file, contracts) in results.iter() {
            println!("{file}");
            for (contract, tests) in contracts.iter() {
                println!("  {contract}");
                println!("    {}\n", tests.join("\n    "));
            }
        }
    }
    Ok(TestOutcome::new(BTreeMap::new(), false))
}

#[cfg(test)]
mod tests {
    use super::*;
    use foundry_config::Chain;

    #[test]
    fn watch_parse() {
        let args: TestArgs = TestArgs::parse_from(["foundry-cli", "-vw"]);
        assert!(args.watch.watch.is_some());
    }

    #[test]
    fn fuzz_seed() {
        let args: TestArgs = TestArgs::parse_from(["foundry-cli", "--fuzz-seed", "0x10"]);
        assert!(args.fuzz_seed.is_some());
    }

    // <https://github.com/foundry-rs/foundry/issues/5913>
    #[test]
    fn issue_5913() {
        let args: TestArgs =
            TestArgs::parse_from(["foundry-cli", "-vvv", "--gas-report", "--fuzz-seed", "0x10"]);
        assert!(args.fuzz_seed.is_some());
    }

    #[test]
    fn extract_chain() {
        let test = |arg: &str, expected: Chain| {
            let args = TestArgs::parse_from(["foundry-cli", arg]);
            assert_eq!(args.evm_opts.env.chain, Some(expected));
            let (config, evm_opts) = args.load_config_and_evm_opts().unwrap();
            assert_eq!(config.chain, Some(expected));
            assert_eq!(evm_opts.env.chain_id, Some(expected.id()));
        };
        test("--chain-id=1", Chain::mainnet());
        test("--chain-id=42", Chain::from_id(42));
    }
}<|MERGE_RESOLUTION|>--- conflicted
+++ resolved
@@ -19,7 +19,7 @@
 };
 use foundry_common::{
     compact_to_contract,
-    compile::{ContractSources, ProjectCompiler},
+    compile::{self, ContractSources, ProjectCompiler},
     evm::EvmArgs,
     get_contract_name, get_file_name, shell,
 };
@@ -48,7 +48,7 @@
 foundry_config::merge_impl_figment_convert!(TestArgs, opts, evm_opts);
 
 /// CLI arguments for `forge test`.
-#[derive(Clone, Debug, Parser)]
+#[derive(Debug, Clone, Parser)]
 #[clap(next_help_heading = "Test options")]
 pub struct TestArgs {
     /// Run a test in the debugger.
@@ -159,10 +159,13 @@
             project = config.project()?;
         }
 
-        let output = ProjectCompiler::new()
-            .quiet_if(self.json || self.opts.silent)
-            .sparse(config.sparse_mode)
-            .compile_sparse(&project, filter.clone())?;
+        let compiler = ProjectCompiler::default();
+        let output = match (config.sparse_mode, self.opts.silent | self.json) {
+            (false, false) => compiler.compile(&project),
+            (true, false) => compiler.compile_sparse(&project, filter.clone()),
+            (false, true) => compile::suppress_compile(&project),
+            (true, true) => compile::suppress_compile_sparse(&project, filter.clone()),
+        }?;
         // Create test options from general project settings
         // and compiler output
         let project_root = &project.paths.root;
@@ -385,14 +388,11 @@
             for (name, result) in &mut tests {
                 short_test_result(name, result);
 
-<<<<<<< HEAD
-=======
                 // If the test failed, we want to stop processing the rest of the tests
                 if self.fail_fast && result.status == TestStatus::Failure {
                     break 'outer;
                 }
 
->>>>>>> f907bab1
                 // We only display logs at level 2 and above
                 if verbosity >= 2 {
                     // We only decode logs from Hardhat and DS-style console events
@@ -457,11 +457,6 @@
                 if self.gas_report {
                     gas_report.analyze(&result.traces, &decoder).await;
                 }
-
-                // If the test failed, we want to stop processing the rest of the tests
-                if self.fail_fast && result.status == TestStatus::Failure {
-                    break 'outer
-                }
             }
             let block_outcome = TestOutcome::new(
                 [(contract_name.clone(), suite_result)].into(),
@@ -559,7 +554,7 @@
 }
 
 /// The result of a single test
-#[derive(Clone, Debug)]
+#[derive(Debug, Clone)]
 pub struct Test {
     /// The identifier of the artifact/contract in the form of `<artifact file name>:<contract
     /// name>`
@@ -600,27 +595,26 @@
         Self { results, allow_failure }
     }
 
-    /// Returns an iterator over all succeeding tests and their names.
+    /// Iterator over all succeeding tests and their names
     pub fn successes(&self) -> impl Iterator<Item = (&String, &TestResult)> {
         self.tests().filter(|(_, t)| t.status == TestStatus::Success)
     }
 
-    /// Returns an iterator over all failing tests and their names.
+    /// Iterator over all failing tests and their names
     pub fn failures(&self) -> impl Iterator<Item = (&String, &TestResult)> {
         self.tests().filter(|(_, t)| t.status == TestStatus::Failure)
     }
 
-    /// Returns an iterator over all skipped tests and their names.
     pub fn skips(&self) -> impl Iterator<Item = (&String, &TestResult)> {
         self.tests().filter(|(_, t)| t.status == TestStatus::Skipped)
     }
 
-    /// Returns an iterator over all tests and their names.
+    /// Iterator over all tests and their names
     pub fn tests(&self) -> impl Iterator<Item = (&String, &TestResult)> {
         self.results.values().flat_map(|suite| suite.tests())
     }
 
-    /// Returns an iterator over all `Test`s.
+    /// Returns an iterator over all `Test`
     pub fn into_tests(self) -> impl Iterator<Item = Test> {
         self.results
             .into_iter()
