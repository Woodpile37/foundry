--- conflicted
+++ resolved
@@ -3,12 +3,8 @@
 use alloy_rpc_types::{Block, Transaction};
 use ethers::types::{ActionType, CallType, Chain, H256, U256};
 use eyre::ContextCompat;
-<<<<<<< HEAD
-use foundry_common::types::ToAlloy;
-=======
 pub use foundry_compilers::utils::RuntimeOrHandle;
 pub use revm::primitives::State as StateChangeset;
->>>>>>> 2e0bc78c
 use revm::{
     interpreter::{opcode, opcode::spec_opcode_gas, CallScheme, CreateInputs, InstructionResult},
     primitives::{CreateScheme, Eval, Halt, SpecId, TransactTo},
@@ -16,14 +12,7 @@
 use serde::{Deserialize, Serialize};
 use std::collections::BTreeMap;
 
-<<<<<<< HEAD
-pub use foundry_compilers::utils::RuntimeOrHandle;
-pub use revm::primitives::State as StateChangeset;
-
-#[derive(Clone, Copy, Debug, PartialEq, Eq, Serialize, Deserialize)]
-=======
 #[derive(Clone, Copy, Debug, Eq, PartialEq, Serialize, Deserialize)]
->>>>>>> 2e0bc78c
 #[serde(rename_all = "UPPERCASE")]
 #[derive(Default)]
 pub enum CallKind {
@@ -142,7 +131,6 @@
         Halt::CallNotAllowedInsideStatic => InstructionResult::CallNotAllowedInsideStatic,
         Halt::OutOfFund => InstructionResult::OutOfFund,
         Halt::CallTooDeep => InstructionResult::CallTooDeep,
-        Halt::FailedDeposit => InstructionResult::Return,
     }
 }
 
