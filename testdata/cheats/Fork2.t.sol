--- conflicted
+++ resolved
@@ -1,4 +1,4 @@
-// SPDX-License-Identifier: MIT OR Apache-2.0
+// SPDX-License-Identifier: Unlicense
 pragma solidity 0.8.18;
 
 import "ds-test/test.sol";
@@ -62,7 +62,7 @@
     }
 
     // ensures forks have different block hashes
-    function testBlockNumbersMismatch() public {
+    function testBlockNumbersMimatch() public {
         vm.selectFork(mainnetFork);
         uint256 num = block.number;
         bytes32 mainHash = blockhash(block.number - 1);
@@ -221,20 +221,11 @@
     }
 
     function testRpc() public {
-<<<<<<< HEAD
-        // balance at block <https://etherscan.io/block/18332681>
-        vm.selectFork(mainnetFork);
-        string memory path = "fixtures/Rpc/balance_params.json";
-        string memory file = vm.readFile(path);
-        bytes memory result = vm.rpc("eth_getBalance", file);
-        assertEq(hex"10b7c11bcb51e6", result);
-=======
         vm.selectFork(mainnetFork);
         string memory path = "../testdata/fixtures/Rpc/balance_params.json";
         string memory file = vm.readFile(path);
         bytes memory result = vm.rpc("eth_getBalance", file);
         assertEq(result, hex"03202879715fd8");
->>>>>>> 4c29fd87
     }
 }
 
