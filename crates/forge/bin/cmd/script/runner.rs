use super::*;
use alloy_primitives::{Address, Bytes, U256};
use ethers_core::types::NameOrAddress;
use eyre::Result;
use forge::{
    constants::CALLER,
    executors::{CallResult, DeployResult, EvmError, ExecutionErr, Executor, RawCallResult},
    revm::interpreter::{return_ok, InstructionResult},
    traces::{TraceKind, Traces},
};

/// Represents which simulation stage is the script execution at.
pub enum SimulationStage {
    Local,
    OnChain,
}

/// Drives script execution
#[derive(Debug)]
pub struct ScriptRunner {
    pub executor: Executor,
    pub initial_balance: U256,
    pub sender: Address,
}

impl ScriptRunner {
    pub fn new(executor: Executor, initial_balance: U256, sender: Address) -> Self {
        Self { executor, initial_balance, sender }
    }

    /// Deploys the libraries and broadcast contract. Calls setUp method if requested.
    pub fn setup(
        &mut self,
        libraries: &[Bytes],
        code: Bytes,
        setup: bool,
        sender_nonce: u64,
        is_broadcast: bool,
        need_create2_deployer: bool,
    ) -> Result<(Address, ScriptResult)> {
        trace!(target: "script", "executing setUP()");

        if !is_broadcast {
            if self.sender == Config::DEFAULT_SENDER {
                // We max out their balance so that they can deploy and make calls.
                self.executor.set_balance(self.sender, U256::MAX)?;
            }

            if need_create2_deployer {
                self.executor.deploy_create2_deployer()?;
            }
        }

        self.executor.set_nonce(self.sender, sender_nonce)?;

        // We max out their balance so that they can deploy and make calls.
        self.executor.set_balance(CALLER, U256::MAX)?;

        // Deploy libraries
        let mut traces: Traces = libraries
            .iter()
            .filter_map(|code| {
                let DeployResult { traces, .. } = self
                    .executor
                    .deploy(self.sender, code.clone(), U256::ZERO, None)
                    .expect("couldn't deploy library");

                traces
            })
            .map(|traces| (TraceKind::Deployment, traces))
            .collect();

        let address = CALLER.create(self.executor.get_nonce(CALLER)?);

        // Set the contracts initial balance before deployment, so it is available during the
        // construction
        self.executor.set_balance(address, self.initial_balance)?;

        // Deploy an instance of the contract
        let DeployResult {
            address,
            mut logs,
            traces: constructor_traces,
            debug: constructor_debug,
            ..
        } = self
            .executor
            .deploy(CALLER, code, U256::ZERO, None)
            .map_err(|err| eyre::eyre!("Failed to deploy script:\n{}", err))?;

        traces.extend(constructor_traces.map(|traces| (TraceKind::Deployment, traces)));

        // Optionally call the `setUp` function
        let (success, gas_used, labeled_addresses, transactions, debug, script_wallets) = if !setup
        {
            self.executor.backend.set_test_contract(address);
            (
                true,
                0,
                Default::default(),
                None,
                vec![constructor_debug].into_iter().collect(),
                vec![],
            )
        } else {
            match self.executor.setup(Some(self.sender), address) {
                Ok(CallResult {
                    reverted,
                    traces: setup_traces,
                    labels,
                    logs: setup_logs,
                    debug,
                    gas_used,
                    transactions,
                    script_wallets,
                    ..
                }) => {
                    traces.extend(setup_traces.map(|traces| (TraceKind::Setup, traces)));
                    logs.extend_from_slice(&setup_logs);

                    self.maybe_correct_nonce(sender_nonce, libraries.len())?;

                    (
                        !reverted,
                        gas_used,
                        labels,
                        transactions,
                        vec![constructor_debug, debug].into_iter().collect(),
                        script_wallets,
                    )
                }
                Err(EvmError::Execution(err)) => {
                    let ExecutionErr {
                        reverted,
                        traces: setup_traces,
                        labels,
                        logs: setup_logs,
                        debug,
                        gas_used,
                        transactions,
                        script_wallets,
                        ..
                    } = *err;
                    traces.extend(setup_traces.map(|traces| (TraceKind::Setup, traces)));
                    logs.extend_from_slice(&setup_logs);

                    self.maybe_correct_nonce(sender_nonce, libraries.len())?;

                    (
                        !reverted,
                        gas_used,
                        labels,
                        transactions,
                        vec![constructor_debug, debug].into_iter().collect(),
                        script_wallets,
                    )
                }
                Err(e) => return Err(e.into()),
            }
        };

        Ok((
            address,
            ScriptResult {
                returned: Bytes::new(),
                success,
                gas_used,
                labeled_addresses: labeled_addresses
                    .into_iter()
                    .map(|l| (l.0, l.1))
                    .collect::<BTreeMap<_, _>>(),
                transactions,
                logs,
                traces,
                debug,
                address: None,
                script_wallets,
                ..Default::default()
            },
        ))
    }

    /// We call the `setUp()` function with self.sender, and if there haven't been
    /// any broadcasts, then the EVM cheatcode module hasn't corrected the nonce.
    /// So we have to.
    fn maybe_correct_nonce(
        &mut self,
        sender_initial_nonce: u64,
        libraries_len: usize,
    ) -> Result<()> {
        if let Some(cheatcodes) = &self.executor.inspector.cheatcodes {
            if !cheatcodes.corrected_nonce {
                self.executor
                    .set_nonce(self.sender, sender_initial_nonce + libraries_len as u64)?;
            }
            self.executor.inspector.cheatcodes.as_mut().unwrap().corrected_nonce = false;
        }
        Ok(())
    }

    /// Executes the method that will collect all broadcastable transactions.
    pub fn script(&mut self, address: Address, calldata: Bytes) -> Result<ScriptResult> {
        self.call(self.sender, address, calldata, U256::ZERO, false)
    }

    /// Runs a broadcastable transaction locally and persists its state.
    pub fn simulate(
        &mut self,
        from: Address,
        to: Option<NameOrAddress>,
        calldata: Option<Bytes>,
        value: Option<U256>,
    ) -> Result<ScriptResult> {
        if let Some(NameOrAddress::Address(to)) = to {
            self.call(
                from,
                to.to_alloy(),
                calldata.unwrap_or_default(),
                value.unwrap_or(U256::ZERO),
                true,
            )
        } else if to.is_none() {
            let (address, gas_used, logs, traces, debug) = match self.executor.deploy(
                from,
                calldata.expect("No data for create transaction"),
                value.unwrap_or(U256::ZERO),
                None,
            ) {
                Ok(DeployResult { address, gas_used, logs, traces, debug, .. }) => {
                    (address, gas_used, logs, traces, debug)
                }
                Err(EvmError::Execution(err)) => {
                    let ExecutionErr { reason, traces, gas_used, logs, debug, .. } = *err;
                    println!("{}", Paint::red(format!("\nFailed with `{reason}`:\n")));

                    (Address::ZERO, gas_used, logs, traces, debug)
                }
                Err(e) => eyre::bail!("Failed deploying contract: {e:?}"),
            };

            Ok(ScriptResult {
                returned: Bytes::new(),
                success: address != Address::ZERO,
                gas_used,
                logs,
                traces: traces
                    .map(|traces| {
                        // Manually adjust gas for the trace to add back the stipend/real used gas
<<<<<<< HEAD
                        // todo(onbjerg): not possible
                        //traces.arena[0].trace.gas_cost = gas_used;
=======

>>>>>>> 5d1ad993
                        vec![(TraceKind::Execution, traces)]
                    })
                    .unwrap_or_default(),
                debug: vec![debug].into_iter().collect(),
                address: Some(address),
                ..Default::default()
            })
        } else {
            eyre::bail!("ENS not supported.");
        }
    }

    /// Executes the call
    ///
    /// This will commit the changes if `commit` is true.
    ///
    /// This will return _estimated_ gas instead of the precise gas the call would consume, so it
    /// can be used as `gas_limit`.
    fn call(
        &mut self,
        from: Address,
        to: Address,
        calldata: Bytes,
        value: U256,
        commit: bool,
    ) -> Result<ScriptResult> {
        let mut res = self.executor.call_raw(from, to, calldata.clone(), value)?;
        let mut gas_used = res.gas_used;

        // We should only need to calculate realistic gas costs when preparing to broadcast
        // something. This happens during the onchain simulation stage, where we commit each
        // collected transactions.
        //
        // Otherwise don't re-execute, or some usecases might be broken: https://github.com/foundry-rs/foundry/issues/3921
        if commit {
            gas_used = self.search_optimal_gas_usage(&res, from, to, &calldata, value)?;
            res = self.executor.call_raw_committing(from, to, calldata, value)?;
        }

        let RawCallResult {
            result,
            reverted,
            logs,
            traces,
            labels,
            debug,
            transactions,
            script_wallets,
            ..
        } = res;
        let breakpoints = res.cheatcodes.map(|cheats| cheats.breakpoints).unwrap_or_default();

        Ok(ScriptResult {
            returned: result,
            success: !reverted,
            gas_used,
            logs,
            traces: traces
                .map(|traces| {
                    // Manually adjust gas for the trace to add back the stipend/real used gas
<<<<<<< HEAD
                    // todo(onbjerg): not possible
                    //traces.arena[0].trace.gas_cost = gas_used;
=======

>>>>>>> 5d1ad993
                    vec![(TraceKind::Execution, traces)]
                })
                .unwrap_or_default(),
            debug: debug.map(|d| vec![d]),
            labeled_addresses: labels,
            transactions,
            address: None,
            script_wallets,
            breakpoints,
        })
    }

    /// The executor will return the _exact_ gas value this transaction consumed, setting this value
    /// as gas limit will result in `OutOfGas` so to come up with a better estimate we search over a
    /// possible range we pick a higher gas limit 3x of a succeeded call should be safe.
    ///
    /// This might result in executing the same script multiple times. Depending on the user's goal,
    /// it might be problematic when using `ffi`.
    fn search_optimal_gas_usage(
        &mut self,
        res: &RawCallResult,
        from: Address,
        to: Address,
        calldata: &Bytes,
        value: U256,
    ) -> Result<u64> {
        let mut gas_used = res.gas_used;
        if matches!(res.exit_reason, return_ok!()) {
            // store the current gas limit and reset it later
            let init_gas_limit = self.executor.env.tx.gas_limit;

            let mut highest_gas_limit = gas_used * 3;
            let mut lowest_gas_limit = gas_used;
            let mut last_highest_gas_limit = highest_gas_limit;
            while (highest_gas_limit - lowest_gas_limit) > 1 {
                let mid_gas_limit = (highest_gas_limit + lowest_gas_limit) / 2;
                self.executor.env.tx.gas_limit = mid_gas_limit;
                let res = self.executor.call_raw(from, to, calldata.0.clone().into(), value)?;
                match res.exit_reason {
                    InstructionResult::Revert |
                    InstructionResult::OutOfGas |
                    InstructionResult::OutOfFund => {
                        lowest_gas_limit = mid_gas_limit;
                    }
                    _ => {
                        highest_gas_limit = mid_gas_limit;
                        // if last two successful estimations only vary by 10%, we consider this to
                        // sufficiently accurate
                        const ACCURACY: u64 = 10;
                        if (last_highest_gas_limit - highest_gas_limit) * ACCURACY /
                            last_highest_gas_limit <
                            1
                        {
                            // update the gas
                            gas_used = highest_gas_limit;
                            break;
                        }
                        last_highest_gas_limit = highest_gas_limit;
                    }
                }
            }
            // reset gas limit in the
            self.executor.env.tx.gas_limit = init_gas_limit;
        }
        Ok(gas_used)
    }
}<|MERGE_RESOLUTION|>--- conflicted
+++ resolved
@@ -246,12 +246,7 @@
                 traces: traces
                     .map(|traces| {
                         // Manually adjust gas for the trace to add back the stipend/real used gas
-<<<<<<< HEAD
-                        // todo(onbjerg): not possible
-                        //traces.arena[0].trace.gas_cost = gas_used;
-=======
-
->>>>>>> 5d1ad993
+
                         vec![(TraceKind::Execution, traces)]
                     })
                     .unwrap_or_default(),
@@ -312,12 +307,7 @@
             traces: traces
                 .map(|traces| {
                     // Manually adjust gas for the trace to add back the stipend/real used gas
-<<<<<<< HEAD
-                    // todo(onbjerg): not possible
-                    //traces.arena[0].trace.gas_cost = gas_used;
-=======
-
->>>>>>> 5d1ad993
+
                     vec![(TraceKind::Execution, traces)]
                 })
                 .unwrap_or_default(),
