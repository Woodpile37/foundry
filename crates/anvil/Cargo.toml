[package]
name = "anvil"
description = "Local ethereum node"

version.workspace = true
edition.workspace = true
rust-version.workspace = true
authors.workspace = true
license.workspace = true
homepage.workspace = true
repository.workspace = true

[[bin]]
name = "anvil"
path = "src/anvil.rs"
required-features = ["cli"]

[build-dependencies]
vergen = { version = "8", default-features = false, features = ["build", "git", "git2"] }

[dependencies]
# foundry internal
anvil-core = { path = "core", features = ["fastrlp", "serde", "impersonated-tx"] }
anvil-rpc = { path = "rpc" }
anvil-server = { path = "server" }
foundry-common.workspace = true
foundry-config.workspace = true
foundry-evm.workspace = true

# evm support
bytes = "1.4.0"
k256 = "0.13.2"
ethers = { workspace = true, features = ["rustls", "ws", "ipc", "optimism"] }
trie-db = "0.23"
hash-db = "0.15"
memory-db = "0.29"
alloy-primitives = { workspace = true, features = ["serde"] }
alloy-rpc-types.workspace = true
alloy-providers.workspace = true
alloy-transport.workspace = true
<<<<<<< HEAD
reth-rpc-types = { git = "https://github.com/paradigmxyz/reth/", branch = "main" }

=======
>>>>>>> 5d1ad993

# axum related
axum.workspace = true
hyper.workspace = true
tower.workspace = true

# tracing
tracing.workspace = true
tracing-subscriber = { workspace = true, features = ["env-filter", "fmt"] }

# async
tokio = { version = "1", features = ["time"] }
parking_lot = "0.12"
futures = "0.3"
async-trait = "0.1"

# misc
flate2 = "1.0"
serde_repr = "0.1"
serde_json.workspace = true
serde.workspace = true
thiserror = "1"
yansi = "0.5"
tempfile = "3"
itertools.workspace = true
rand = "0.8"
eyre.workspace = true

# cli
clap = { version = "4", features = ["derive", "env", "wrap_help"], optional = true }
clap_complete = { version = "4", optional = true }
chrono.workspace = true
auto_impl = "1"
ctrlc = { version = "3", optional = true }
fdlimit = { version = "0.3", optional = true }
clap_complete_fig = "4"
ethereum-forkid = "0.12"

[dev-dependencies]
ethers = { workspace = true, features = ["abigen"] }
ethers-core = { workspace = true, features = ["optimism"] }
ethers-solc = { workspace = true, features = ["project-util", "full"] }
pretty_assertions = "1.3.0"
tokio = { version = "1", features = ["full"] }
crc = "3.0.1"

[features]
default = ["cli"]
cmd = ["clap", "clap_complete", "ctrlc", "anvil-server/clap"]
cli = ["tokio/full", "cmd", "fdlimit"]<|MERGE_RESOLUTION|>--- conflicted
+++ resolved
@@ -38,11 +38,6 @@
 alloy-rpc-types.workspace = true
 alloy-providers.workspace = true
 alloy-transport.workspace = true
-<<<<<<< HEAD
-reth-rpc-types = { git = "https://github.com/paradigmxyz/reth/", branch = "main" }
-
-=======
->>>>>>> 5d1ad993
 
 # axum related
 axum.workspace = true
