--- conflicted
+++ resolved
@@ -28,7 +28,7 @@
 [workspace.package]
 version = "0.2.0"
 edition = "2021"
-rust-version = "1.74" # Remember to update clippy.toml as well
+rust-version = "1.72"
 authors = ["Foundry Contributors"]
 license = "MIT OR Apache-2.0"
 homepage = "https://github.com/foundry-rs/foundry"
@@ -123,12 +123,7 @@
 foundry-macros = { path = "crates/macros" }
 foundry-test-utils = { path = "crates/test-utils" }
 
-<<<<<<< HEAD
-# solc & compilation utilities
-foundry-block-explorers = { version = "0.1.2", default-features = false }
-=======
 foundry-block-explorers = { version = "0.1.1", default-features = false }
->>>>>>> c3fffd36
 foundry-compilers = { version = "0.1.1", default-features = false }
 
 ## revm
@@ -147,24 +142,6 @@
 ethers-solc = { version = "2.0", default-features = false }
 
 ## alloy
-<<<<<<< HEAD
-alloy-providers = "0.1.0"
-alloy-transport = "0.1.0"
-alloy-transport-http = "0.1.0"
-alloy-transport-ws = "0.1.0"
-alloy-transport-ipc = "0.1.0"
-alloy-rpc-types = "0.1.0"
-alloy-json-rpc = "0.1.0"
-alloy-pubsub = "0.1.0"
-alloy-rpc-client = "0.1.0"
-alloy-primitives = "0.5.1"
-alloy-dyn-abi = "0.5.1"
-alloy-json-abi = "0.5.1"
-alloy-sol-types = "0.5.1"
-syn-solidity = "0.5.0"
-
-alloy-chains = "0.1.4"
-=======
 alloy-primitives = "0.5.0"
 alloy-dyn-abi = "0.5.0"
 alloy-json-abi = "0.5.0"
@@ -172,7 +149,6 @@
 syn-solidity = "0.5.0"
 
 alloy-chains = "0.1.3"
->>>>>>> c3fffd36
 alloy-rlp = "0.3.3"
 solang-parser = "=0.3.3"
 
@@ -211,31 +187,6 @@
 #ethers-solc = { path = "../ethers-rs/ethers-solc" }
 
 [patch.crates-io]
-<<<<<<< HEAD
-ethers = { git = "https://github.com/gakonst/ethers-rs", rev = "f0e5b194f09c533feb10d1a686ddb9e5946ec107" }
-ethers-core = { git = "https://github.com/gakonst/ethers-rs", rev = "f0e5b194f09c533feb10d1a686ddb9e5946ec107" }
-ethers-contract = { git = "https://github.com/gakonst/ethers-rs", rev = "f0e5b194f09c533feb10d1a686ddb9e5946ec107" }
-ethers-contract-abigen = { git = "https://github.com/gakonst/ethers-rs", rev = "f0e5b194f09c533feb10d1a686ddb9e5946ec107" }
-ethers-providers = { git = "https://github.com/gakonst/ethers-rs", rev = "f0e5b194f09c533feb10d1a686ddb9e5946ec107" }
-ethers-signers = { git = "https://github.com/gakonst/ethers-rs", rev = "f0e5b194f09c533feb10d1a686ddb9e5946ec107" }
-ethers-middleware = { git = "https://github.com/gakonst/ethers-rs", rev = "f0e5b194f09c533feb10d1a686ddb9e5946ec107" }
-ethers-solc = { git = "https://github.com/gakonst/ethers-rs", rev = "f0e5b194f09c533feb10d1a686ddb9e5946ec107" }
-
-alloy-providers = { git = "https://github.com/alloy-rs/alloy/", branch = "onbjerg/alloy-temp-provider-trait" }
-alloy-transport = { git = "https://github.com/alloy-rs/alloy/", branch = "onbjerg/alloy-temp-provider-trait" }
-alloy-transport-http = { git = "https://github.com/alloy-rs/alloy/", branch = "onbjerg/alloy-temp-provider-trait" }
-alloy-transport-ws = { git = "https://github.com/alloy-rs/alloy/", branch = "onbjerg/alloy-temp-provider-trait" }
-alloy-transport-ipc = { git = "https://github.com/alloy-rs/alloy/", branch = "onbjerg/alloy-temp-provider-trait" }
-alloy-rpc-types = { git = "https://github.com/alloy-rs/alloy/", branch = "onbjerg/alloy-temp-provider-trait" }
-alloy-pubsub = { git = "https://github.com/alloy-rs/alloy/", branch = "onbjerg/alloy-temp-provider-trait" }
-alloy-rpc-client = { git = "https://github.com/alloy-rs/alloy/", branch = "onbjerg/alloy-temp-provider-trait" }
-alloy-json-rpc = { git = "https://github.com/alloy-rs/alloy/", branch = "onbjerg/alloy-temp-provider-trait" }
-
-revm = { git = "https://github.com/bluealloy/revm", branch = "reth_freeze" }
-revm-primitives = { git = "https://github.com/bluealloy/revm", branch = "reth_freeze" }
-revm-interpreter = { git = "https://github.com/bluealloy/revm", branch = "reth_freeze" }
-revm-precompile = { git = "https://github.com/bluealloy/revm", branch = "reth_freeze" }
-=======
 ethers = { git = "https://github.com/gakonst/ethers-rs", rev = "8175f0f97070ad69abd5dfa7b8df31f1c1dcc3d6" }
 ethers-core = { git = "https://github.com/gakonst/ethers-rs", rev = "8175f0f97070ad69abd5dfa7b8df31f1c1dcc3d6" }
 ethers-contract = { git = "https://github.com/gakonst/ethers-rs", rev = "8175f0f97070ad69abd5dfa7b8df31f1c1dcc3d6" }
@@ -248,5 +199,4 @@
 revm = { git = "https://github.com/bluealloy/revm", rev = "86151a0e5c475426f4c557f4542532e7ac599ea0" }
 revm-interpreter = { git = "https://github.com/bluealloy/revm", rev = "86151a0e5c475426f4c557f4542532e7ac599ea0" }
 revm-precompile = { git = "https://github.com/bluealloy/revm", rev = "86151a0e5c475426f4c557f4542532e7ac599ea0" }
-revm-primitives = { git = "https://github.com/bluealloy/revm", rev = "86151a0e5c475426f4c557f4542532e7ac599ea0" }
->>>>>>> c3fffd36
+revm-primitives = { git = "https://github.com/bluealloy/revm", rev = "86151a0e5c475426f4c557f4542532e7ac599ea0" }