--- conflicted
+++ resolved
@@ -10,11 +10,9 @@
 ))]
 
 #[macro_use]
-<<<<<<< HEAD
 extern crate foundry_common;
-=======
+#[macro_use]
 extern crate tracing;
->>>>>>> 120ae66d
 
 mod builder;
 pub use builder::DocBuilder;
