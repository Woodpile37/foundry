--- conflicted
+++ resolved
@@ -416,18 +416,10 @@
 
                 env.block = BlockEnv {
                     number: rU256::from(fork_block_number),
-<<<<<<< HEAD
                     timestamp: fork_block.header.timestamp,
                     gas_limit: fork_block.header.gas_limit,
                     difficulty: fork_block.header.difficulty,
                     prevrandao: Some(fork_block.header.mix_hash),
-=======
-                    timestamp: fork_block.timestamp.to_alloy(),
-                    gas_limit: fork_block.gas_limit.to_alloy(),
-                    difficulty: fork_block.difficulty.to_alloy(),
-                    // ensures prevrandao is set
-                    prevrandao: Some(fork_block.mix_hash.map(|h| h.to_alloy()).unwrap_or_default()),
->>>>>>> cdbaf9dd
                     // Keep previous `coinbase` and `basefee` value
                     coinbase: env.block.coinbase,
                     basefee: env.block.basefee,
