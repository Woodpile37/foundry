--- conflicted
+++ resolved
@@ -1,14 +1,9 @@
-<<<<<<< HEAD
 //! Terminal utils.
 
 // TODO
 #![allow(clippy::disallowed_macros)]
 
-use ethers_solc::{
-=======
-//! terminal utils
 use foundry_compilers::{
->>>>>>> 120ae66d
     remappings::Remapping,
     report::{self, BasicStdoutReporter, Reporter, SolcCompilerIoReporter},
     CompilerInput, CompilerOutput, Solc,
