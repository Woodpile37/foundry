--- conflicted
+++ resolved
@@ -390,12 +390,8 @@
             "Encountered a total of {} failing tests, {} tests succeeded",
             Paint::red(failures.to_string()),
             Paint::green(successes.to_string())
-<<<<<<< HEAD
         )?;
-=======
-        );
-
->>>>>>> f3f9dc38
+
         std::process::exit(1);
     }
 
