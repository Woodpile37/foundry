<<<<<<< HEAD
Compiling 2 files with 0.8.23
Solc 0.8.23 finished in 424.55ms
=======
Compiling 2 files with $SOLC_VERSION
Solc $SOLC_VERSION finished in $TIME
>>>>>>> 29c6829a
Compiler run successful!

Running 1 test for src/ATest.t.sol:ATest
[PASS] testExample() (gas: 168)
Test result: ok. 1 passed; 0 failed; 0 skipped; finished in $TIME
 
Ran 1 test suites: 1 tests passed, 0 failed, 0 skipped (1 total tests)<|MERGE_RESOLUTION|>--- conflicted
+++ resolved
@@ -1,10 +1,5 @@
-<<<<<<< HEAD
-Compiling 2 files with 0.8.23
-Solc 0.8.23 finished in 424.55ms
-=======
 Compiling 2 files with $SOLC_VERSION
 Solc $SOLC_VERSION finished in $TIME
->>>>>>> 29c6829a
 Compiler run successful!
 
 Running 1 test for src/ATest.t.sol:ATest
