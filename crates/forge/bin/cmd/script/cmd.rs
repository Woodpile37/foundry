use super::{multi::MultiChainSequence, sequence::ScriptSequence, verify::VerifyBundle, *};
use alloy_primitives::Bytes;
use ethers_core::types::transaction::eip2718::TypedTransaction;
use ethers_providers::Middleware;
use ethers_signers::Signer;
use eyre::Result;
use foundry_cli::utils::LoadConfig;
<<<<<<< HEAD
use foundry_common::{contracts::flatten_contracts, provider::ethers::try_get_http_provider};
use foundry_debugger::DebuggerArgs;
use foundry_utils::types::ToAlloy;
=======
use foundry_common::{
    contracts::flatten_contracts, provider::ethers::try_get_http_provider, types::ToAlloy,
};
use foundry_debugger::Debugger;
>>>>>>> f907bab1
use std::sync::Arc;

/// Helper alias type for the collection of data changed due to the new sender.
type NewSenderChanges = (CallTraceDecoder, Libraries, ArtifactContracts<ContractBytecodeSome>);

impl ScriptArgs {
    /// Executes the script
    pub async fn run_script(mut self) -> Result<()> {
        trace!(target: "script", "executing script command");

        let (config, evm_opts) = self.load_config_and_evm_opts_emit_warnings()?;
        let mut script_config = ScriptConfig {
            // dapptools compatibility
            sender_nonce: 1,
            config,
            evm_opts,
            debug: self.debug,
            ..Default::default()
        };

        self.maybe_load_private_key(&mut script_config)?;

        if let Some(ref fork_url) = script_config.evm_opts.fork_url {
            // when forking, override the sender's nonce to the onchain value
            script_config.sender_nonce =
                foundry_utils::next_nonce(script_config.evm_opts.sender, fork_url, None).await?
        } else {
            // if not forking, then ignore any pre-deployed library addresses
            script_config.config.libraries = Default::default();
        }

        let build_output = self.compile(&mut script_config)?;

        let mut verify = VerifyBundle::new(
            &build_output.project,
            &script_config.config,
            flatten_contracts(&build_output.highlevel_known_contracts, false),
            self.retry,
            self.verifier.clone(),
        );

        let BuildOutput {
            project,
            contract,
            mut highlevel_known_contracts,
            predeploy_libraries,
            known_contracts: default_known_contracts,
            sources,
            mut libraries,
            ..
        } = build_output;

        // Execute once with default sender.
        let sender = script_config.evm_opts.sender;

        // We need to execute the script even if just resuming, in case we need to collect private
        // keys from the execution.
        let mut result =
            self.execute(&mut script_config, contract, sender, &predeploy_libraries).await?;

        if self.resume || (self.verify && !self.broadcast) {
            return self
                .resume_deployment(
                    script_config,
                    project,
                    default_known_contracts,
                    libraries,
                    result,
                    verify,
                )
                .await;
        }

        let known_contracts = flatten_contracts(&highlevel_known_contracts, true);
        let mut decoder = self.decode_traces(&script_config, &mut result, &known_contracts)?;

        if self.debug {
            let debugger = DebuggerArgs {
                debug: result.debug.clone().unwrap_or_default(),
                decoder: &decoder,
                sources,
                breakpoints: result.breakpoints.clone(),
            };
            debugger.run()?;
        }

        if let Some((new_traces, updated_libraries, updated_contracts)) = self
            .maybe_prepare_libraries(
                &mut script_config,
                project,
                default_known_contracts,
                predeploy_libraries,
                &mut result,
            )
            .await?
        {
            decoder = new_traces;
            highlevel_known_contracts = updated_contracts;
            libraries = updated_libraries;
        }

        if self.json {
            self.show_json(&script_config, &result)?;
        } else {
            self.show_traces(&script_config, &decoder, &mut result).await?;
        }

        verify.known_contracts = flatten_contracts(&highlevel_known_contracts, false);
        self.check_contract_sizes(&result, &highlevel_known_contracts)?;

        self.handle_broadcastable_transactions(result, libraries, &decoder, script_config, verify)
            .await
    }

    // In case there are libraries to be deployed, it makes sure that these are added to the list of
    // broadcastable transactions with the appropriate sender.
    async fn maybe_prepare_libraries(
        &mut self,
        script_config: &mut ScriptConfig,
        project: Project,
        default_known_contracts: ArtifactContracts,
        predeploy_libraries: Vec<Bytes>,
        result: &mut ScriptResult,
    ) -> Result<Option<NewSenderChanges>> {
        if let Some(new_sender) = self.maybe_new_sender(
            &script_config.evm_opts,
            result.transactions.as_ref(),
            &predeploy_libraries,
        )? {
            // We have a new sender, so we need to relink all the predeployed libraries.
            let (libraries, highlevel_known_contracts) = self
                .rerun_with_new_deployer(
                    project,
                    script_config,
                    new_sender,
                    result,
                    default_known_contracts,
                )
                .await?;

            // redo traces for the new addresses
            let new_traces = self.decode_traces(
                &*script_config,
                result,
                &flatten_contracts(&highlevel_known_contracts, true),
            )?;

            return Ok(Some((new_traces, libraries, highlevel_known_contracts)));
        }

        // Add predeploy libraries to the list of broadcastable transactions.
        let mut lib_deploy = self.create_deploy_transactions(
            script_config.evm_opts.sender,
            script_config.sender_nonce,
            &predeploy_libraries,
            &script_config.evm_opts.fork_url,
        );

        if let Some(txs) = &mut result.transactions {
            for tx in txs.iter() {
                lib_deploy.push_back(BroadcastableTransaction {
                    rpc: tx.rpc.clone(),
                    transaction: TypedTransaction::Legacy(tx.transaction.clone().into()),
                });
            }
            *txs = lib_deploy;
        }

        Ok(None)
    }

    /// Resumes the deployment and/or verification of the script.
    async fn resume_deployment(
        &mut self,
        script_config: ScriptConfig,
        project: Project,
        default_known_contracts: ArtifactContracts,
        libraries: Libraries,
        result: ScriptResult,
        verify: VerifyBundle,
    ) -> Result<()> {
        if self.multi {
            return self
                .multi_chain_deployment(
                    MultiChainSequence::load(
                        &script_config.config.broadcast,
                        &self.sig,
                        script_config.target_contract(),
                    )?,
                    libraries,
                    &script_config.config,
                    result.script_wallets,
                    verify,
                )
                .await;
        }
        self.resume_single_deployment(
            script_config,
            project,
            default_known_contracts,
            result,
            verify,
        )
        .await
        .map_err(|err| {
            eyre::eyre!("{err}\n\nIf you were trying to resume or verify a multi chain deployment, add `--multi` to your command invocation.")
        })
    }

    /// Resumes the deployment and/or verification of a single RPC script.
    async fn resume_single_deployment(
        &mut self,
        script_config: ScriptConfig,
        project: Project,
        default_known_contracts: ArtifactContracts,
        result: ScriptResult,
        mut verify: VerifyBundle,
    ) -> Result<()> {
        trace!(target: "script", "resuming single deployment");

        let fork_url = script_config
            .evm_opts
            .fork_url
            .as_deref()
            .ok_or_else(|| eyre::eyre!("Missing `--fork-url` field."))?;
        let provider = Arc::new(try_get_http_provider(fork_url)?);

        let chain = provider.get_chainid().await?.as_u64();
        verify.set_chain(&script_config.config, chain.into());

        let broadcasted = self.broadcast || self.resume;
        let mut deployment_sequence = match ScriptSequence::load(
            &script_config.config,
            &self.sig,
            script_config.target_contract(),
            chain,
            broadcasted,
        ) {
            Ok(seq) => seq,
            // If the script was simulated, but there was no attempt to broadcast yet,
            // try to read the script sequence from the `dry-run/` folder
            Err(_) if broadcasted => ScriptSequence::load(
                &script_config.config,
                &self.sig,
                script_config.target_contract(),
                chain,
                false,
            )?,
            Err(err) => eyre::bail!(err),
        };

        receipts::wait_for_pending(provider, &mut deployment_sequence).await?;

        if self.resume {
            self.send_transactions(&mut deployment_sequence, fork_url, &result.script_wallets)
                .await?;
        }

        if self.verify {
            // We might have predeployed libraries from the broadcasting, so we need to
            // relink the contracts with them, since their mapping is
            // not included in the solc cache files.
            let BuildOutput { highlevel_known_contracts, .. } = self.link(
                project,
                default_known_contracts,
                Libraries::parse(&deployment_sequence.libraries)?,
                script_config.config.sender, // irrelevant, since we're not creating any
                0,                           // irrelevant, since we're not creating any
            )?;

            verify.known_contracts = flatten_contracts(&highlevel_known_contracts, false);

            deployment_sequence.verify_contracts(&script_config.config, verify).await?;
        }

        Ok(())
    }

    /// Reruns the execution with a new sender and relinks the libraries accordingly
    async fn rerun_with_new_deployer(
        &mut self,
        project: Project,
        script_config: &mut ScriptConfig,
        new_sender: Address,
        first_run_result: &mut ScriptResult,
        default_known_contracts: ArtifactContracts,
    ) -> Result<(Libraries, ArtifactContracts<ContractBytecodeSome>)> {
        // if we had a new sender that requires relinking, we need to
        // get the nonce mainnet for accurate addresses for predeploy libs
        let nonce = foundry_utils::next_nonce(
            new_sender,
            script_config.evm_opts.fork_url.as_ref().ok_or_else(|| {
                eyre::eyre!("You must provide an RPC URL (see --fork-url) when broadcasting.")
            })?,
            None,
        )
        .await?;
        script_config.sender_nonce = nonce;

        let BuildOutput {
            libraries, contract, highlevel_known_contracts, predeploy_libraries, ..
        } = self.link(
            project,
            default_known_contracts,
            script_config.config.parsed_libraries()?,
            new_sender,
            nonce,
        )?;

        let mut txs = self.create_deploy_transactions(
            new_sender,
            nonce,
            &predeploy_libraries,
            &script_config.evm_opts.fork_url,
        );

        let result =
            self.execute(script_config, contract, new_sender, &predeploy_libraries).await?;

        if let Some(new_txs) = &result.transactions {
            for new_tx in new_txs.iter() {
                txs.push_back(BroadcastableTransaction {
                    rpc: new_tx.rpc.clone(),
                    transaction: TypedTransaction::Legacy(new_tx.transaction.clone().into()),
                });
            }
        }

        *first_run_result = result;
        first_run_result.transactions = Some(txs);

        Ok((libraries, highlevel_known_contracts))
    }

    /// In case the user has loaded *only* one private-key, we can assume that he's using it as the
    /// `--sender`
    fn maybe_load_private_key(&mut self, script_config: &mut ScriptConfig) -> Result<()> {
        if let Some(ref private_key) = self.wallets.private_key {
            self.wallets.private_keys = Some(vec![private_key.clone()]);
        }
        if let Some(wallets) = self.wallets.private_keys()? {
            if wallets.len() == 1 {
                script_config.evm_opts.sender = wallets.first().unwrap().address().to_alloy()
            }
        }
        Ok(())
    }
}<|MERGE_RESOLUTION|>--- conflicted
+++ resolved
@@ -5,16 +5,10 @@
 use ethers_signers::Signer;
 use eyre::Result;
 use foundry_cli::utils::LoadConfig;
-<<<<<<< HEAD
-use foundry_common::{contracts::flatten_contracts, provider::ethers::try_get_http_provider};
-use foundry_debugger::DebuggerArgs;
-use foundry_utils::types::ToAlloy;
-=======
 use foundry_common::{
     contracts::flatten_contracts, provider::ethers::try_get_http_provider, types::ToAlloy,
 };
 use foundry_debugger::Debugger;
->>>>>>> f907bab1
 use std::sync::Arc;
 
 /// Helper alias type for the collection of data changed due to the new sender.
@@ -40,7 +34,7 @@
         if let Some(ref fork_url) = script_config.evm_opts.fork_url {
             // when forking, override the sender's nonce to the onchain value
             script_config.sender_nonce =
-                foundry_utils::next_nonce(script_config.evm_opts.sender, fork_url, None).await?
+                forge::next_nonce(script_config.evm_opts.sender, fork_url, None).await?
         } else {
             // if not forking, then ignore any pre-deployed library addresses
             script_config.config.libraries = Default::default();
@@ -92,13 +86,13 @@
         let mut decoder = self.decode_traces(&script_config, &mut result, &known_contracts)?;
 
         if self.debug {
-            let debugger = DebuggerArgs {
-                debug: result.debug.clone().unwrap_or_default(),
-                decoder: &decoder,
-                sources,
-                breakpoints: result.breakpoints.clone(),
-            };
-            debugger.run()?;
+            let mut debugger = Debugger::builder()
+                .debug_arenas(result.debug.as_deref().unwrap_or_default())
+                .decoder(&decoder)
+                .sources(sources)
+                .breakpoints(result.breakpoints.clone())
+                .build();
+            debugger.try_run()?;
         }
 
         if let Some((new_traces, updated_libraries, updated_contracts)) = self
@@ -266,6 +260,10 @@
             Err(err) => eyre::bail!(err),
         };
 
+        if self.verify {
+            deployment_sequence.verify_preflight_check(&script_config.config, &verify)?;
+        }
+
         receipts::wait_for_pending(provider, &mut deployment_sequence).await?;
 
         if self.resume {
@@ -304,7 +302,7 @@
     ) -> Result<(Libraries, ArtifactContracts<ContractBytecodeSome>)> {
         // if we had a new sender that requires relinking, we need to
         // get the nonce mainnet for accurate addresses for predeploy libs
-        let nonce = foundry_utils::next_nonce(
+        let nonce = forge::next_nonce(
             new_sender,
             script_config.evm_opts.fork_url.as_ref().ok_or_else(|| {
                 eyre::eyre!("You must provide an RPC URL (see --fork-url) when broadcasting.")
