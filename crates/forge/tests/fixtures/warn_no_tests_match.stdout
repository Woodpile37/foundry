--- conflicted
+++ resolved
@@ -1,10 +1,5 @@
-<<<<<<< HEAD
-Compiling 1 files with 0.8.23
-Solc 0.8.23 
-=======
 Compiling 1 files with $SOLC_VERSION
 Solc $SOLC_VERSION finished in $TIME
->>>>>>> 29c6829a
 Compiler run successful!
 
 No tests match the provided pattern:
