use super::{
    Cheatcodes, CheatsConfig, ChiselState, CoverageCollector, Debugger, Fuzzer, LogCollector,
    StackSnapshotType, TracePrinter, TracingInspector, TracingInspectorConfig,
};
use alloy_primitives::{Address, Bytes, B256, U256};
use ethers_core::types::Log;
use ethers_signers::LocalWallet;
use foundry_evm_core::{backend::DatabaseExt, debug::DebugArena};
use foundry_evm_coverage::HitMaps;
use foundry_evm_traces::CallTraceArena;
use revm::{
    interpreter::{
        return_revert, CallInputs, CreateInputs, Gas, InstructionResult, Interpreter, Stack,
    },
    primitives::{BlockEnv, Env},
    EVMData, Inspector,
};
use std::{collections::BTreeMap, sync::Arc};

#[derive(Clone, Debug, Default)]
#[must_use = "builders do nothing unless you call `build` on them"]
pub struct InspectorStackBuilder {
    /// The block environment.
    ///
    /// Used in the cheatcode handler to overwrite the block environment separately from the
    /// execution block environment.
    pub block: Option<BlockEnv>,
    /// The gas price.
    ///
    /// Used in the cheatcode handler to overwrite the gas price separately from the gas price
    /// in the execution environment.
    pub gas_price: Option<U256>,
    /// The cheatcodes config.
    pub cheatcodes: Option<Arc<CheatsConfig>>,
    /// The fuzzer inspector and its state, if it exists.
    pub fuzzer: Option<Fuzzer>,
    /// Whether to enable tracing.
    pub trace: Option<bool>,
    /// Whether to enable the debugger.
    pub debug: Option<bool>,
    /// Whether logs should be collected.
    pub logs: Option<bool>,
    /// Whether coverage info should be collected.
    pub coverage: Option<bool>,
    /// Whether to print all opcode traces into the console. Useful for debugging the EVM.
    pub print: Option<bool>,
    /// The chisel state inspector.
    pub chisel_state: Option<usize>,
}

impl InspectorStackBuilder {
    /// Create a new inspector stack builder.
    #[inline]
    pub fn new() -> Self {
        Self::default()
    }

    /// Set the block environment.
    #[inline]
    pub fn block(mut self, block: BlockEnv) -> Self {
        self.block = Some(block);
        self
    }

    /// Set the gas price.
    #[inline]
    pub fn gas_price(mut self, gas_price: U256) -> Self {
        self.gas_price = Some(gas_price);
        self
    }

    /// Enable cheatcodes with the given config.
    #[inline]
    pub fn cheatcodes(mut self, config: Arc<CheatsConfig>) -> Self {
        self.cheatcodes = Some(config);
        self
    }

    /// Set the fuzzer inspector.
    #[inline]
    pub fn fuzzer(mut self, fuzzer: Fuzzer) -> Self {
        self.fuzzer = Some(fuzzer);
        self
    }

    /// Set the Chisel inspector.
    #[inline]
    pub fn chisel_state(mut self, final_pc: usize) -> Self {
        self.chisel_state = Some(final_pc);
        self
    }

    /// Set whether to collect logs.
    #[inline]
    pub fn logs(mut self, yes: bool) -> Self {
        self.logs = Some(yes);
        self
    }

    /// Set whether to collect coverage information.
    #[inline]
    pub fn coverage(mut self, yes: bool) -> Self {
        self.coverage = Some(yes);
        self
    }

    /// Set whether to enable the debugger.
    #[inline]
    pub fn debug(mut self, yes: bool) -> Self {
        self.debug = Some(yes);
        self
    }

    /// Set whether to enable the trace printer.
    #[inline]
    pub fn print(mut self, yes: bool) -> Self {
        self.print = Some(yes);
        self
    }

    /// Set whether to enable the tracer.
    #[inline]
    pub fn trace(mut self, yes: bool) -> Self {
        self.trace = Some(yes);
        self
    }

    /// Builds the stack of inspectors to use when transacting/committing on the EVM.
    ///
    /// See also [`revm::Evm::inspect_ref`] and [`revm::Evm::commit_ref`].
    pub fn build(self) -> InspectorStack {
        let Self {
            block,
            gas_price,
            cheatcodes,
            fuzzer,
            trace,
            debug,
            logs,
            coverage,
            print,
            chisel_state,
        } = self;
        let mut stack = InspectorStack::new();

        // inspectors
        if let Some(config) = cheatcodes {
            stack.set_cheatcodes(Cheatcodes::new(config));
        }
        if let Some(fuzzer) = fuzzer {
            stack.set_fuzzer(fuzzer);
        }
        if let Some(chisel_state) = chisel_state {
            stack.set_chisel(chisel_state);
        }
        stack.collect_coverage(coverage.unwrap_or(false));
        stack.collect_logs(logs.unwrap_or(true));
        stack.enable_debugger(debug.unwrap_or(false));
        stack.print(print.unwrap_or(false));
        stack.tracing(trace.unwrap_or(false));

        // environment, must come after all of the inspectors
        if let Some(block) = block {
            stack.set_block(&block);
        }
        if let Some(gas_price) = gas_price {
            stack.set_gas_price(gas_price);
        }

        stack
    }
}

/// Helper macro to call the same method on multiple inspectors without resorting to dynamic
/// dispatch.
#[macro_export]
macro_rules! call_inspectors {
    ([$($inspector:expr),+ $(,)?], |$id:ident $(,)?| $call:expr $(,)?) => {{$(
        if let Some($id) = $inspector {
            $call
        }
    )+}}
}

/// The collected results of [`InspectorStack`].
pub struct InspectorData {
    pub logs: Vec<Log>,
    pub labels: BTreeMap<Address, String>,
    pub traces: Option<CallTraceArena>,
    pub debug: Option<DebugArena>,
    pub coverage: Option<HitMaps>,
    pub cheatcodes: Option<Cheatcodes>,
    pub script_wallets: Vec<LocalWallet>,
    pub chisel_state: Option<(Stack, Vec<u8>, InstructionResult)>,
    pub memory: u64,
}

#[derive(Clone, Debug)]
pub struct MemoryInspector {
    memory: u64,
}

impl<DB: DatabaseExt> Inspector<DB> for MemoryInspector {
    fn step(&mut self, interpreter: &mut Interpreter<'_>, _data: &mut EVMData<'_, DB>) {
        self.memory = self.memory.max(interpreter.shared_memory.len() as u64);
    }
}

/// An inspector that calls multiple inspectors in sequence.
///
/// If a call to an inspector returns a value other than [InstructionResult::Continue] (or
/// equivalent) the remaining inspectors are not called.
#[derive(Clone, Debug, Default)]
pub struct InspectorStack {
    pub cheatcodes: Option<Cheatcodes>,
    pub chisel_state: Option<ChiselState>,
    pub coverage: Option<CoverageCollector>,
    pub debugger: Option<Debugger>,
    pub fuzzer: Option<Fuzzer>,
    pub log_collector: Option<LogCollector>,
    pub printer: Option<TracePrinter>,
<<<<<<< HEAD
    pub tracer: Option<Tracer>,
    pub memory: Option<MemoryInspector>,
=======
    pub tracer: Option<TracingInspector>,
>>>>>>> f907bab1
}

impl InspectorStack {
    /// Creates a new inspector stack.
    ///
    /// Note that the stack is empty by default, and you must add inspectors to it.
    /// This is done by calling the `set_*` methods on the stack directly, or by building the stack
    /// with [`InspectorStack`].
    #[inline]
    pub fn new() -> Self {
        let mut stack = Self::default();
        stack.memory = Some(MemoryInspector { memory: 0 });
        stack
    }

    /// Set variables from an environment for the relevant inspectors.
    #[inline]
    pub fn set_env(&mut self, env: &Env) {
        self.set_block(&env.block);
        self.set_gas_price(env.tx.gas_price);
    }

    /// Sets the block for the relevant inspectors.
    #[inline]
    pub fn set_block(&mut self, block: &BlockEnv) {
        if let Some(cheatcodes) = &mut self.cheatcodes {
            cheatcodes.block = Some(block.clone());
        }
    }

    /// Sets the gas price for the relevant inspectors.
    #[inline]
    pub fn set_gas_price(&mut self, gas_price: U256) {
        if let Some(cheatcodes) = &mut self.cheatcodes {
            cheatcodes.gas_price = Some(gas_price);
        }
    }

    /// Set the cheatcodes inspector.
    #[inline]
    pub fn set_cheatcodes(&mut self, cheatcodes: Cheatcodes) {
        self.cheatcodes = Some(cheatcodes);
    }

    /// Set the fuzzer inspector.
    #[inline]
    pub fn set_fuzzer(&mut self, fuzzer: Fuzzer) {
        self.fuzzer = Some(fuzzer);
    }

    /// Set the Chisel inspector.
    #[inline]
    pub fn set_chisel(&mut self, final_pc: usize) {
        self.chisel_state = Some(ChiselState::new(final_pc));
    }

    /// Set whether to enable the coverage collector.
    #[inline]
    pub fn collect_coverage(&mut self, yes: bool) {
        self.coverage = yes.then(Default::default);
    }

    /// Set whether to enable the debugger.
    #[inline]
    pub fn enable_debugger(&mut self, yes: bool) {
        self.debugger = yes.then(Default::default);
    }

    /// Set whether to enable the log collector.
    #[inline]
    pub fn collect_logs(&mut self, yes: bool) {
        self.log_collector = yes.then(Default::default);
    }

    /// Set whether to enable the trace printer.
    #[inline]
    pub fn print(&mut self, yes: bool) {
        self.printer = yes.then(Default::default);
    }

    /// Set whether to enable the tracer.
    #[inline]
    pub fn tracing(&mut self, yes: bool) {
        self.tracer = yes.then(|| {
            TracingInspector::new(TracingInspectorConfig {
                record_steps: false,
                record_memory_snapshots: false,
                record_stack_snapshots: StackSnapshotType::None,
                record_state_diff: false,
                exclude_precompile_calls: false,
                record_call_return_data: true,
                record_logs: true,
            })
        });
    }

    /// Collects all the data gathered during inspection into a single struct.
    #[inline]
    pub fn collect(self) -> InspectorData {
        InspectorData {
            logs: self.log_collector.map(|logs| logs.logs).unwrap_or_default(),
            labels: self
                .cheatcodes
                .as_ref()
                .map(|cheatcodes| {
                    cheatcodes.labels.clone().into_iter().map(|l| (l.0, l.1)).collect()
                })
                .unwrap_or_default(),
            traces: self.tracer.map(|tracer| tracer.get_traces().clone()),
            debug: self.debugger.map(|debugger| debugger.arena),
            coverage: self.coverage.map(|coverage| coverage.maps),
            script_wallets: self
                .cheatcodes
                .as_ref()
                .map(|cheatcodes| cheatcodes.script_wallets.clone())
                .unwrap_or_default(),
            cheatcodes: self.cheatcodes,
            chisel_state: self.chisel_state.and_then(|state| state.state),
            memory: self.memory.unwrap().memory,
        }
    }

    fn do_call_end<DB: DatabaseExt>(
        &mut self,
        data: &mut EVMData<'_, DB>,
        call: &CallInputs,
        remaining_gas: Gas,
        status: InstructionResult,
        retdata: Bytes,
    ) -> (InstructionResult, Gas, Bytes) {
        call_inspectors!(
            [
                &mut self.fuzzer,
                &mut self.debugger,
                &mut self.tracer,
                &mut self.coverage,
                &mut self.log_collector,
                &mut self.cheatcodes,
                &mut self.printer,
            ],
            |inspector| {
                let (new_status, new_gas, new_retdata) =
                    inspector.call_end(data, call, remaining_gas, status, retdata.clone());

                // If the inspector returns a different status or a revert with a non-empty message,
                // we assume it wants to tell us something
                if new_status != status ||
                    (new_status == InstructionResult::Revert && new_retdata != retdata)
                {
                    return (new_status, new_gas, new_retdata)
                }
            }
        );

        (status, remaining_gas, retdata)
    }
}

impl<DB: DatabaseExt> Inspector<DB> for InspectorStack {
    fn initialize_interp(&mut self, interpreter: &mut Interpreter<'_>, data: &mut EVMData<'_, DB>) {
        let res = interpreter.instruction_result;
        call_inspectors!(
            [
                &mut self.debugger,
                &mut self.coverage,
                &mut self.tracer,
                &mut self.log_collector,
                &mut self.cheatcodes,
                &mut self.printer,
            ],
            |inspector| {
                inspector.initialize_interp(interpreter, data);

                // Allow inspectors to exit early
                if interpreter.instruction_result != res {
                    #[allow(clippy::needless_return)]
                    return
                }
            }
        );
    }

    fn step(&mut self, interpreter: &mut Interpreter<'_>, data: &mut EVMData<'_, DB>) {
        let res = interpreter.instruction_result;
        call_inspectors!(
            [
                &mut self.fuzzer,
                &mut self.debugger,
                &mut self.tracer,
                &mut self.coverage,
                &mut self.log_collector,
                &mut self.cheatcodes,
                &mut self.printer,
                &mut self.memory,
            ],
            |inspector| {
                inspector.step(interpreter, data);

                // Allow inspectors to exit early
                if interpreter.instruction_result != res {
                    #[allow(clippy::needless_return)]
                    return
                }
            }
        );
    }

    fn log(
        &mut self,
        evm_data: &mut EVMData<'_, DB>,
        address: &Address,
        topics: &[B256],
        data: &Bytes,
    ) {
        call_inspectors!(
            [&mut self.tracer, &mut self.log_collector, &mut self.cheatcodes, &mut self.printer],
            |inspector| {
                inspector.log(evm_data, address, topics, data);
            }
        );
    }

    fn step_end(&mut self, interpreter: &mut Interpreter<'_>, data: &mut EVMData<'_, DB>) {
        let res = interpreter.instruction_result;
        call_inspectors!(
            [
                &mut self.debugger,
                &mut self.tracer,
                &mut self.log_collector,
                &mut self.cheatcodes,
                &mut self.printer,
                &mut self.chisel_state
            ],
            |inspector| {
                inspector.step_end(interpreter, data);

                // Allow inspectors to exit early
                if interpreter.instruction_result != res {
                    #[allow(clippy::needless_return)]
                    return
                }
            }
        );
    }

    fn call(
        &mut self,
        data: &mut EVMData<'_, DB>,
        call: &mut CallInputs,
    ) -> (InstructionResult, Gas, Bytes) {
        call_inspectors!(
            [
                &mut self.fuzzer,
                &mut self.debugger,
                &mut self.tracer,
                &mut self.coverage,
                &mut self.log_collector,
                &mut self.cheatcodes,
                &mut self.printer
            ],
            |inspector| {
                let (status, gas, retdata) = inspector.call(data, call);

                // Allow inspectors to exit early
                #[allow(clippy::needless_return)]
                if status != InstructionResult::Continue {
                    return (status, gas, retdata)
                }
            }
        );

        (InstructionResult::Continue, Gas::new(call.gas_limit), Bytes::new())
    }

    fn call_end(
        &mut self,
        data: &mut EVMData<'_, DB>,
        call: &CallInputs,
        remaining_gas: Gas,
        status: InstructionResult,
        retdata: Bytes,
    ) -> (InstructionResult, Gas, Bytes) {
        let res = self.do_call_end(data, call, remaining_gas, status, retdata);

        if matches!(res.0, return_revert!()) {
            // Encountered a revert, since cheatcodes may have altered the evm state in such a way
            // that violates some constraints, e.g. `deal`, we need to manually roll back on revert
            // before revm reverts the state itself
            if let Some(cheats) = self.cheatcodes.as_mut() {
                cheats.on_revert(data);
            }
        }

        res
    }

    fn create(
        &mut self,
        data: &mut EVMData<'_, DB>,
        call: &mut CreateInputs,
    ) -> (InstructionResult, Option<Address>, Gas, Bytes) {
        call_inspectors!(
            [
                &mut self.debugger,
                &mut self.tracer,
                &mut self.coverage,
                &mut self.log_collector,
                &mut self.cheatcodes,
                &mut self.printer
            ],
            |inspector| {
                let (status, addr, gas, retdata) = inspector.create(data, call);

                // Allow inspectors to exit early
                if status != InstructionResult::Continue {
                    return (status, addr, gas, retdata)
                }
            }
        );

        (InstructionResult::Continue, None, Gas::new(call.gas_limit), Bytes::new())
    }

    fn create_end(
        &mut self,
        data: &mut EVMData<'_, DB>,
        call: &CreateInputs,
        status: InstructionResult,
        address: Option<Address>,
        remaining_gas: Gas,
        retdata: Bytes,
    ) -> (InstructionResult, Option<Address>, Gas, Bytes) {
        call_inspectors!(
            [
                &mut self.debugger,
                &mut self.tracer,
                &mut self.coverage,
                &mut self.log_collector,
                &mut self.cheatcodes,
                &mut self.printer
            ],
            |inspector| {
                let (new_status, new_address, new_gas, new_retdata) = inspector.create_end(
                    data,
                    call,
                    status,
                    address,
                    remaining_gas,
                    retdata.clone(),
                );

                if new_status != status {
                    return (new_status, new_address, new_gas, new_retdata)
                }
            }
        );

        (status, address, remaining_gas, retdata)
    }

    fn selfdestruct(&mut self, contract: Address, target: Address, value: U256) {
        call_inspectors!(
            [
                &mut self.debugger,
                &mut self.tracer,
                &mut self.log_collector,
                &mut self.cheatcodes,
                &mut self.printer,
                &mut self.chisel_state,
            ],
            |inspector| {
                Inspector::<DB>::selfdestruct(inspector, contract, target, value);
            }
        );
    }
}<|MERGE_RESOLUTION|>--- conflicted
+++ resolved
@@ -192,25 +192,13 @@
     pub cheatcodes: Option<Cheatcodes>,
     pub script_wallets: Vec<LocalWallet>,
     pub chisel_state: Option<(Stack, Vec<u8>, InstructionResult)>,
-    pub memory: u64,
-}
-
-#[derive(Clone, Debug)]
-pub struct MemoryInspector {
-    memory: u64,
-}
-
-impl<DB: DatabaseExt> Inspector<DB> for MemoryInspector {
-    fn step(&mut self, interpreter: &mut Interpreter<'_>, _data: &mut EVMData<'_, DB>) {
-        self.memory = self.memory.max(interpreter.shared_memory.len() as u64);
-    }
 }
 
 /// An inspector that calls multiple inspectors in sequence.
 ///
 /// If a call to an inspector returns a value other than [InstructionResult::Continue] (or
 /// equivalent) the remaining inspectors are not called.
-#[derive(Clone, Debug, Default)]
+#[derive(Debug, Clone, Default)]
 pub struct InspectorStack {
     pub cheatcodes: Option<Cheatcodes>,
     pub chisel_state: Option<ChiselState>,
@@ -219,12 +207,7 @@
     pub fuzzer: Option<Fuzzer>,
     pub log_collector: Option<LogCollector>,
     pub printer: Option<TracePrinter>,
-<<<<<<< HEAD
-    pub tracer: Option<Tracer>,
-    pub memory: Option<MemoryInspector>,
-=======
     pub tracer: Option<TracingInspector>,
->>>>>>> f907bab1
 }
 
 impl InspectorStack {
@@ -235,9 +218,7 @@
     /// with [`InspectorStack`].
     #[inline]
     pub fn new() -> Self {
-        let mut stack = Self::default();
-        stack.memory = Some(MemoryInspector { memory: 0 });
-        stack
+        Self::default()
     }
 
     /// Set variables from an environment for the relevant inspectors.
@@ -343,7 +324,6 @@
                 .unwrap_or_default(),
             cheatcodes: self.cheatcodes,
             chisel_state: self.chisel_state.and_then(|state| state.state),
-            memory: self.memory.unwrap().memory,
         }
     }
 
@@ -363,7 +343,7 @@
                 &mut self.coverage,
                 &mut self.log_collector,
                 &mut self.cheatcodes,
-                &mut self.printer,
+                &mut self.printer
             ],
             |inspector| {
                 let (new_status, new_gas, new_retdata) =
@@ -393,7 +373,7 @@
                 &mut self.tracer,
                 &mut self.log_collector,
                 &mut self.cheatcodes,
-                &mut self.printer,
+                &mut self.printer
             ],
             |inspector| {
                 inspector.initialize_interp(interpreter, data);
@@ -417,8 +397,7 @@
                 &mut self.coverage,
                 &mut self.log_collector,
                 &mut self.cheatcodes,
-                &mut self.printer,
-                &mut self.memory,
+                &mut self.printer
             ],
             |inspector| {
                 inspector.step(interpreter, data);
@@ -593,7 +572,7 @@
                 &mut self.log_collector,
                 &mut self.cheatcodes,
                 &mut self.printer,
-                &mut self.chisel_state,
+                &mut self.chisel_state
             ],
             |inspector| {
                 Inspector::<DB>::selfdestruct(inspector, contract, target, value);
