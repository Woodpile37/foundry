--- conflicted
+++ resolved
@@ -13,8 +13,6 @@
 foundry-block-explorers = { workspace = true, features = ["foundry-compilers"] }
 foundry-compilers.workspace = true
 foundry-config.workspace = true
-foundry-macros.workspace = true
-foundry-utils.workspace = true
 
 ethers-core.workspace = true
 ethers-middleware.workspace = true
@@ -23,17 +21,11 @@
 alloy-dyn-abi = { workspace = true, features = ["arbitrary", "eip712"] }
 alloy-json-abi.workspace = true
 alloy-primitives = { workspace = true, features = ["serde", "getrandom", "arbitrary", "rlp"] }
-<<<<<<< HEAD
-=======
 alloy-rpc-types.workspace = true
->>>>>>> f907bab1
 alloy-providers.workspace = true
 alloy-transport.workspace = true
 alloy-transport-http.workspace = true
 alloy-transport-ws.workspace = true
-<<<<<<< HEAD
-alloy-pubsub.workspace = true
-=======
 alloy-transport-ipc.workspace = true
 alloy-json-rpc.workspace = true
 alloy-pubsub.workspace = true
@@ -41,17 +33,17 @@
 reth-rpc-types = { git = "https://github.com/paradigmxyz/reth/", branch = "main" }
 
 tower.workspace = true
->>>>>>> f907bab1
 
 async-trait = "0.1"
-auto_impl = "1.1.0"
 clap = { version = "4", features = ["derive", "env", "unicode", "wrap_help"] }
 comfy-table = "7"
 dunce = "1"
 eyre.workspace = true
+glob = "0.3"
 globset = "0.4"
 hex.workspace = true
 once_cell = "1"
+rand.workspace = true
 regex = "1"
 reqwest = { version = "0.11", default-features = false }
 semver = "1"
@@ -66,4 +58,6 @@
 yansi = "0.5"
 
 [dev-dependencies]
+foundry-macros.workspace = true
+pretty_assertions.workspace = true
 tokio = { version = "1", features = ["rt-multi-thread", "macros"] }